/*
    This file is part of darktable,
    copyright (c) 2009--2011 johannes hanika.
    copyright (c) 2010--2011 henrik andersson.

    darktable is free software: you can redistribute it and/or modify
    it under the terms of the GNU General Public License as published by
    the Free Software Foundation, either version 3 of the License, or
    (at your option) any later version.

    darktable is distributed in the hope that it will be useful,
    but WITHOUT ANY WARRANTY; without even the implied warranty of
    MERCHANTABILITY or FITNESS FOR A PARTICULAR PURPOSE.  See the
    GNU General Public License for more details.

    You should have received a copy of the GNU General Public License
    along with darktable.  If not, see <http://www.gnu.org/licenses/>.
*/
#include "iop/colorout.h"
#ifdef HAVE_CONFIG_H
#include "config.h"
#endif
#include "common/image_cache.h"
#include "common/imageio.h"
#include "common/imageio_module.h"
#include "common/imageio_exr.h"
#include "common/imageio_jpeg.h"
#include "common/imageio_tiff.h"
#include "common/imageio_pfm.h"
#include "common/imageio_rgbe.h"
#include "common/imageio_rawspeed.h"
#include "common/image_compression.h"
#include "common/darktable.h"
#include "common/exif.h"
#include "common/colorlabels.h"
#include "common/debug.h"
#include "control/control.h"
#include "control/conf.h"
#include "develop/develop.h"
#include "develop/imageop.h"
#include "libraw/libraw.h"

#include <inttypes.h>
#include <stdio.h>
#include <stdlib.h>
#include <string.h>
#include <math.h>
#include <assert.h>
#include <string.h>
#include <strings.h>
#include <glib/gstdio.h>

void dt_imageio_preview_f_to_8(int32_t p_wd, int32_t p_ht, const float *f, uint8_t *p8)
{
  for(int idx=0; idx < p_wd*p_ht; idx++)
    for(int k=0; k<3; k++) p8[4*idx+2-k] = dt_dev_default_gamma[(int)CLAMPS(0xffff*f[4*idx+k], 0, 0xffff)];
}

void dt_imageio_preview_8_to_f(int32_t p_wd, int32_t p_ht, const uint8_t *p8, float *f)
{
  for(int idx=0; idx < p_wd*p_ht; idx++)
    for(int k=0; k<3; k++) f[4*idx+2-k] = dt_dev_de_gamma[p8[4*idx+k]];
}


// =================================================
//   begin libraw wrapper functions:
// =================================================

#define HANDLE_ERRORS(ret, verb) {                                 \
  if(ret)                                                     \
  {                                                       \
    if(verb) fprintf(stderr,"[imageio] %s: %s\n", filename, libraw_strerror(ret)); \
    libraw_close(raw);                         \
    raw = NULL; \
    return DT_IMAGEIO_FILE_CORRUPTED;                                   \
  }                                                       \
}

void
dt_imageio_flip_buffers(char *out, const char *in, const size_t bpp, const int wd, const int ht, const int fwd, const int fht, const int stride, const int orientation)
{
  if(!orientation)
  {
#ifdef _OPENMP
    #pragma omp parallel for schedule(static) default(none) shared(in, out)
#endif
    for(int j=0; j<ht; j++) memcpy(out+j*bpp*wd, in+j*stride, bpp*wd);
    return;
  }
  int ii = 0, jj = 0;
  int si = bpp, sj = wd*bpp;
  if(orientation & 4)
  {
    sj = bpp;
    si = ht*bpp;
  }
  if(orientation & 2)
  {
    jj = (int)fht - jj - 1;
    sj = -sj;
  }
  if(orientation & 1)
  {
    ii = (int)fwd - ii - 1;
    si = -si;
  }
#ifdef _OPENMP
  #pragma omp parallel for schedule(static) default(none) shared(in, out, jj, ii, sj, si)
#endif
  for(int j=0; j<ht; j++)
  {
    char *out2 = out + labs(sj)*jj + labs(si)*ii + sj*j;
    const char *in2  = in + stride*j;
    for(int i=0; i<wd; i++)
    {
      memcpy(out2, in2, bpp);
      in2  += bpp;
      out2 += si;
    }
  }
}

void
dt_imageio_flip_buffers_ui16_to_float(float *out, const uint16_t *in, const float black, const float white, const int ch, const int wd, const int ht, const int fwd, const int fht, const int stride, const int orientation)
{
  const float scale = 1.0f/(white - black);
  if(!orientation)
  {
#ifdef _OPENMP
    #pragma omp parallel for schedule(static) default(none) shared(in, out)
#endif
    for(int j=0; j<ht; j++) for(int i=0; i<wd; i++) for(int k=0; k<ch; k++) out[4*(j*wd + i)+k] = (in[ch*(j*stride + i)+k]-black)*scale;
    return;
  }
  int ii = 0, jj = 0;
  int si = 4, sj = wd*4;
  if(orientation & 4)
  {
    sj = 4;
    si = ht*4;
  }
  if(orientation & 2)
  {
    jj = (int)fht - jj - 1;
    sj = -sj;
  }
  if(orientation & 1)
  {
    ii = (int)fwd - ii - 1;
    si = -si;
  }
#ifdef _OPENMP
  #pragma omp parallel for schedule(static) default(none) shared(in, out, jj, ii, sj, si)
#endif
  for(int j=0; j<ht; j++)
  {
    float *out2 = out + labs(sj)*jj + labs(si)*ii + sj*j;
    const uint16_t *in2  = in + stride*j;
    for(int i=0; i<wd; i++)
    {
      for(int k=0; k<ch; k++) out2[k] = (in2[k] - black)*scale;
      in2  += ch;
      out2 += si;
    }
  }
}

int dt_imageio_write_pos(int i, int j, int wd, int ht, float fwd, float fht, int orientation)
{
  int ii = i, jj = j, w = wd, fw = fwd, fh = fht;
  if(orientation & 4)
  {
    w = ht;
    ii = j;
    jj = i;
    fw = fht;
    fh = fwd;
  }
  if(orientation & 2) ii = (int)fw - ii - 1;
  if(orientation & 1) jj = (int)fh - jj - 1;
  return jj*w + ii;
}


dt_imageio_retval_t dt_imageio_open_hdr_preview(dt_image_t *img, const char *filename)
{
  int p_wd, p_ht;
  dt_imageio_retval_t ret;
  ret = dt_imageio_open_exr_preview(img, filename);
  if(ret == DT_IMAGEIO_OK) goto all_good;
  if(ret == DT_IMAGEIO_CACHE_FULL) return ret;
  ret = dt_imageio_open_rgbe_preview(img, filename);
  if(ret == DT_IMAGEIO_OK) goto all_good;
  if(ret == DT_IMAGEIO_CACHE_FULL) return ret;
  ret = dt_imageio_open_pfm_preview(img, filename);
  if(ret == DT_IMAGEIO_OK) goto all_good;
  if(ret == DT_IMAGEIO_CACHE_FULL) return ret;

  // no hdr file:
  if(ret == DT_IMAGEIO_FILE_CORRUPTED) return ret;
all_good:
  img->filters = 0;
  img->flags &= ~DT_IMAGE_LDR;
  img->flags &= ~DT_IMAGE_RAW;
  img->flags |=  DT_IMAGE_HDR;

  // this updates mipf/mip4..0 from raw pixels.
  dt_image_get_mip_size(img, DT_IMAGE_MIPF, &p_wd, &p_ht);
  if(dt_image_alloc(img, DT_IMAGE_MIP4)) return DT_IMAGEIO_CACHE_FULL;
  if(dt_image_get(img, DT_IMAGE_MIPF, 'r') != DT_IMAGE_MIPF)
  {
    dt_image_release(img, DT_IMAGE_MIP4, 'w');
    dt_image_release(img, DT_IMAGE_MIP4, 'r');
    return DT_IMAGEIO_CACHE_FULL;
  }
  dt_image_check_buffer(img, DT_IMAGE_MIP4, 4*p_wd*p_ht*sizeof(uint8_t));
  dt_image_check_buffer(img, DT_IMAGE_MIPF, 4*p_wd*p_ht*sizeof(float));
  dt_imageio_preview_f_to_8(p_wd, p_ht, img->mipf, img->mip[DT_IMAGE_MIP4]);
  dt_image_release(img, DT_IMAGE_MIP4, 'w');
  ret = dt_image_update_mipmaps(img);
  dt_image_release(img, DT_IMAGE_MIPF, 'r');
  dt_image_release(img, DT_IMAGE_MIP4, 'r');
  return ret;
}

dt_imageio_retval_t dt_imageio_open_hdr(dt_image_t *img, const char *filename)
{
  dt_imageio_retval_t ret;
  ret = dt_imageio_open_exr(img, filename);
  if(ret == DT_IMAGEIO_OK || ret == DT_IMAGEIO_CACHE_FULL) goto return_label;
  ret = dt_imageio_open_rgbe(img, filename);
  if(ret == DT_IMAGEIO_OK || ret == DT_IMAGEIO_CACHE_FULL) goto return_label;
  ret = dt_imageio_open_pfm(img, filename);
  if(ret == DT_IMAGEIO_OK || ret == DT_IMAGEIO_CACHE_FULL) goto return_label;
return_label:
  if(ret == DT_IMAGEIO_OK)
  {
    img->filters = 0;
    img->bpp = 4*sizeof(float);
    img->flags &= ~DT_IMAGE_LDR;
    img->flags &= ~DT_IMAGE_RAW;
    img->flags |=  DT_IMAGE_HDR;
  }
  return ret;
}

// only set mip4..0 and mipf
dt_imageio_retval_t dt_imageio_open_raw_preview(dt_image_t *img, const char *filename)
{
  if(!img->exif_inited)
    (void) dt_exif_read(img, filename);
  // init libraw stuff
  dt_imageio_retval_t retval = DT_IMAGEIO_OK;
  int ret;
  libraw_data_t *raw = libraw_init(0);
  libraw_processed_image_t *image = NULL;
  raw->params.half_size = 0; /* dcraw -h */
  raw->params.use_camera_wb = 0;
  raw->params.use_auto_wb = 0;
  raw->params.med_passes = 0;//img->raw_params.med_passes;
  raw->params.no_auto_bright = 1;
  raw->params.output_color = 0;
  raw->params.output_bps = 16;
  raw->params.user_flip = img->raw_params.user_flip;
  raw->params.gamm[0] = 1.0;
  raw->params.gamm[1] = 1.0;
  raw->params.user_qual = 0; // linear
  raw->params.four_color_rgb = 0;//img->raw_params.four_color_rgb;
  raw->params.use_camera_matrix = 0;
  raw->params.green_matching = 0;// img->raw_params.greeneq;
  raw->params.highlight = 1;//img->raw_params.highlight; //0 clip, 1 unclip, 2 blend, 3+ rebuild
  raw->params.threshold = 0;//img->raw_denoise_threshold;
  raw->params.auto_bright_thr = img->raw_auto_bright_threshold;

  // are we going to need the image as input for a pixel pipe?
  dt_ctl_gui_mode_t mode = dt_conf_get_int("ui_last/view");
  const int altered = dt_image_altered(img) || (img == darktable.develop->image && mode == DT_DEVELOP);

  // if we have a history stack, don't load preview buffer!
  if(!altered && !dt_conf_get_bool("never_use_embedded_thumb"))
  {
    // no history stack: get thumbnail
    ret = libraw_open_file(raw, filename);
    HANDLE_ERRORS(ret, 0);
    ret = libraw_unpack_thumb(raw);
    if(ret) goto try_full_raw;
    ret = libraw_adjust_sizes_info_only(raw);
    ret = 0;
    img->orientation = raw->sizes.flip;
    img->width  = raw->sizes.iwidth;
    img->height = raw->sizes.iheight;
    img->exif_iso = raw->other.iso_speed;
    img->exif_exposure = raw->other.shutter;
    img->exif_aperture = raw->other.aperture;
    img->exif_focal_length = raw->other.focal_len;
    g_strlcpy(img->exif_maker, raw->idata.make, sizeof(img->exif_maker));
    img->exif_maker[sizeof(img->exif_maker) - 1] = 0x0;
    g_strlcpy(img->exif_model, raw->idata.model, sizeof(img->exif_model));
    img->exif_model[sizeof(img->exif_model) - 1] = 0x0;
    dt_gettime_t(img->exif_datetime_taken, raw->other.timestamp);
    image = libraw_dcraw_make_mem_thumb(raw, &ret);
    if(!image) goto try_full_raw;
    int p_wd, p_ht;
    float f_wd, f_ht;
    dt_image_get_mip_size(img, DT_IMAGE_MIP4, &p_wd, &p_ht);
    dt_image_get_exact_mip_size(img, DT_IMAGE_MIP4, &f_wd, &f_ht);
    if(image && image->type == LIBRAW_IMAGE_JPEG)
    {
      // JPEG: decode (directly rescaled to mip4)
      const int orientation = dt_image_orientation(img);
      dt_imageio_jpeg_t jpg;
      if(dt_imageio_jpeg_decompress_header(image->data, image->data_size, &jpg)) goto error_raw_corrupted;
      if(orientation & 4)
      {
        image->width  = jpg.height;
        image->height = jpg.width;
      }
      else
      {
        image->width  = jpg.width;
        image->height = jpg.height;
      }
      uint8_t *tmp = (uint8_t *)malloc(sizeof(uint8_t)*jpg.width*jpg.height*4);
      if(dt_imageio_jpeg_decompress(&jpg, tmp))
      {
        free(tmp);
        goto error_raw_corrupted;
      }
      if(dt_image_alloc(img, DT_IMAGE_MIP4))
      {
        free(tmp);
        fprintf(stderr, "[raw_preview] could not alloc mip4 for img `%s'!\n", img->filename);
        goto error_raw_cache_full;
      }
      dt_image_check_buffer(img, DT_IMAGE_MIP4, 4*p_wd*p_ht*sizeof(uint8_t));
      const int p_ht2 = orientation & 4 ? p_wd : p_ht; // pretend unrotated preview, rotate in write_pos
      const int p_wd2 = orientation & 4 ? p_ht : p_wd;
      const int f_ht2 = MIN(p_ht2, (orientation & 4 ? f_wd : f_ht) + 1.0);
      const int f_wd2 = MIN(p_wd2, (orientation & 4 ? f_ht : f_wd) + 1.0);

      if(image->width == p_wd && image->height == p_ht)
      {
        // use 1:1
        for (int j=0; j < jpg.height; j++)
          for (int i=0; i < jpg.width; i++)
            for(int k=0; k<3; k++) img->mip[DT_IMAGE_MIP4][4*dt_imageio_write_pos(i, j, p_wd2, p_ht2, f_wd2, f_ht2, orientation)+2-k] = tmp[4*jpg.width*j+4*i+k];
      }
      else
      {
        // scale to fit
        memset(img->mip[DT_IMAGE_MIP4], 0, 4*p_wd*p_ht*sizeof(uint8_t));
        const float scale = fmaxf(image->width/f_wd, image->height/f_ht);
        for(int j=0; j<p_ht2 && scale*j<jpg.height; j++) for(int i=0; i<p_wd2 && scale*i < jpg.width; i++)
          {
            uint8_t *cam = tmp + 4*((int)(scale*j)*jpg.width + (int)(scale*i));
            for(int k=0; k<3; k++) img->mip[DT_IMAGE_MIP4][4*dt_imageio_write_pos(i, j, p_wd2, p_ht2, f_wd2, f_ht2, orientation)+2-k] = cam[k];
          }
      }
      free(tmp);
      dt_image_release(img, DT_IMAGE_MIP4, 'w');
      retval = dt_image_update_mipmaps(img);

      // clean up raw stuff.
      libraw_recycle(raw);
      libraw_close(raw);
      free(image);
      dt_image_release(img, DT_IMAGE_MIP4, 'r');
      // dt_image_cache_release(img, 'r');
      img->flags &= ~DT_IMAGE_LDR;
      img->flags &= ~DT_IMAGE_HDR;
      img->flags |= DT_IMAGE_RAW;
      return retval;
    }
    else
    {
      // BMP: directly to mip4
      if (dt_image_alloc(img, DT_IMAGE_MIP4)) goto error_raw_cache_full;
      dt_image_check_buffer(img, DT_IMAGE_MIP4, 4*p_wd*p_ht*sizeof(uint8_t));
      const int orientation = dt_image_orientation(img);
      const int p_ht2 = orientation & 4 ? p_wd : p_ht; // pretend unrotated preview, rotate in write_pos
      const int p_wd2 = orientation & 4 ? p_ht : p_wd;
      const int f_ht2 = MIN(p_ht2, (orientation & 4 ? f_wd : f_ht) + 1.0);
      const int f_wd2 = MIN(p_wd2, (orientation & 4 ? f_ht : f_wd) + 1.0);
      if(image->width == p_wd2 && image->height == p_ht2)
      {
        // use 1:1
        for(int j=0; j<image->height; j++) for(int i=0; i<image->width; i++)
          {
            uint8_t *cam = image->data + 3*(j*image->width + i);
            for(int k=0; k<3; k++) img->mip[DT_IMAGE_MIP4][4*dt_imageio_write_pos(i, j, p_wd2, p_ht2, f_wd2, f_ht2, orientation) + 2-k] = cam[k];
          }
      }
      else
      {
        // scale to fit
        memset(img->mip[DT_IMAGE_MIP4], 0, 4*p_wd*p_ht*sizeof(uint8_t));
        const float scale = fmaxf(image->width/f_wd, image->height/f_ht);
        for(int j=0; j<p_ht2 && scale*j<image->height; j++) for(int i=0; i<p_wd2 && scale*i < image->width; i++)
          {
            uint8_t *cam = image->data + 3*((int)(scale*j)*image->width + (int)(scale*i));
            for(int k=0; k<3; k++) img->mip[DT_IMAGE_MIP4][4*dt_imageio_write_pos(i, j, p_wd2, p_ht2, f_wd2, f_ht2, orientation) + 2-k] = cam[k];
          }
      }
      dt_image_release(img, DT_IMAGE_MIP4, 'w');
      if(retval == DT_IMAGEIO_OK)
        retval = dt_image_update_mipmaps(img);
      // clean up raw stuff.
      libraw_recycle(raw);
      libraw_close(raw);
      free(image);
      dt_image_release(img, DT_IMAGE_MIP4, 'r');
      // dt_image_cache_release(img, 'r');
      img->flags &= ~DT_IMAGE_LDR;
      img->flags &= ~DT_IMAGE_HDR;
      img->flags |= DT_IMAGE_RAW;
      return retval;
    }
  }
  else
  {
try_full_raw:
    raw->params.half_size = 1; /* dcraw -h */
    // raw->params.user_qual = 2;
    raw->params.document_mode = 2;
    ret = libraw_open_file(raw, filename);
    HANDLE_ERRORS(ret, 0);
    ret = libraw_unpack(raw);
    img->black   = raw->color.black/65535.0;
    img->maximum = raw->color.maximum/65535.0;
    HANDLE_ERRORS(ret, 1);
    ret = libraw_dcraw_process(raw);
    // ret = libraw_dcraw_document_mode_processing(raw);
    HANDLE_ERRORS(ret, 1);
    image = libraw_dcraw_make_mem_image(raw, &ret);
    HANDLE_ERRORS(ret, 1);

    img->orientation = raw->sizes.flip;
    img->width  = (img->orientation & 4) ? raw->sizes.height : raw->sizes.width;
    img->height = (img->orientation & 4) ? raw->sizes.width  : raw->sizes.height;
    img->exif_iso = raw->other.iso_speed;
    img->exif_exposure = raw->other.shutter;
    img->exif_aperture = raw->other.aperture;
    img->exif_focal_length = raw->other.focal_len;
    g_strlcpy(img->exif_maker, raw->idata.make, sizeof(img->exif_maker));
    img->exif_maker[sizeof(img->exif_maker) - 1] = 0x0;
    g_strlcpy(img->exif_model, raw->idata.model, sizeof(img->exif_model));
    img->exif_model[sizeof(img->exif_model) - 1] = 0x0;
    dt_gettime_t(img->exif_datetime_taken, raw->other.timestamp);

    const float m = 1.0f/(raw->color.maximum - raw->color.black);
    const uint16_t (*rawpx)[3] = (const uint16_t (*)[3])image->data;
    const int raw_wd = img->width;
    const int raw_ht = img->height;
    img->width  <<= 1;
    img->height <<= 1;
    int p_wd, p_ht;
    float f_wd, f_ht;
    dt_image_get_mip_size(img, DT_IMAGE_MIPF, &p_wd, &p_ht);
    dt_image_get_exact_mip_size(img, DT_IMAGE_MIPF, &f_wd, &f_ht);

    if(dt_image_alloc(img, DT_IMAGE_MIPF)) goto error_raw_cache_full;
    dt_image_check_buffer(img, DT_IMAGE_MIPF, 4*p_wd*p_ht*sizeof(float));

    if(raw_wd == p_wd && raw_ht == p_ht)
    {
      // use 1:1
#ifdef _OPENMP
      #pragma omp parallel for default(none) schedule(static) shared(img, rawpx, raw, p_wd)
#endif
      for(int j=0; j<raw_ht; j++) for(int i=0; i<raw_wd; i++)
        {
          for(int k=0; k<3; k++) img->mipf[4*(j*p_wd + i) + k] = fmaxf(0.0f, (rawpx[j*raw_wd + i][k] - raw->color.black)*m);
        }
    }
    else
    {
      // scale to fit
      memset(img->mipf, 0, 4*p_wd*p_ht*sizeof(float));
      const float scale = fmaxf(raw_wd/f_wd, raw_ht/f_ht);
      for(int j=0; j<p_ht && (int)(scale*j)<raw_ht; j++) for(int i=0; i<p_wd && (int)(scale*i) < raw_wd; i++)
        {
          for(int k=0; k<3; k++) img->mipf[4*(j*p_wd + i) + k] = fmaxf(0.0f, (rawpx[(int)(scale*j)*raw_wd + (int)(scale*i)][k] - raw->color.black)*m);
        }
    }

    // don't write mip4, it's shitty anyways (altered image has to be processed)

    dt_image_release(img, DT_IMAGE_MIPF, 'w');
    dt_image_release(img, DT_IMAGE_MIPF, 'r');
    // clean up raw stuff.
    libraw_recycle(raw);
    libraw_close(raw);
    free(image);
    raw = NULL;
    image = NULL;
    // not a thumbnail!
    img->flags &= ~DT_IMAGE_THUMBNAIL;
    img->flags &= ~DT_IMAGE_LDR;
    img->flags &= ~DT_IMAGE_HDR;
    img->flags |= DT_IMAGE_RAW;
    return DT_IMAGEIO_OK;
  }

error_raw_cache_full:
  fprintf(stderr, "[imageio_open_raw_preview] could not get image from thumbnail!\n");
  libraw_recycle(raw);
  libraw_close(raw);
  free(image);
  return DT_IMAGEIO_CACHE_FULL;

error_raw_corrupted:
  fprintf(stderr, "[imageio_open_raw_preview] could not get image from thumbnail!\n");
  libraw_recycle(raw);
  libraw_close(raw);
  free(image);
  return DT_IMAGEIO_FILE_CORRUPTED;
}

dt_imageio_retval_t dt_imageio_open_raw(dt_image_t *img, const char *filename)
{
  if(!img->exif_inited)
    (void) dt_exif_read(img, filename);
  int ret;
  libraw_data_t *raw = libraw_init(0);
  libraw_processed_image_t *image = NULL;
  raw->params.half_size = 0; /* dcraw -h */
  raw->params.use_camera_wb = 0;
  raw->params.use_auto_wb = 0;
  raw->params.med_passes = 0;//img->raw_params.med_passes;
  raw->params.no_auto_bright = 1;
  // raw->params.filtering_mode |= LIBRAW_FILTERING_NOBLACKS;
  // raw->params.document_mode = 2; // no color scaling, no black, no max, no wb..?
  raw->params.document_mode = 2; // color scaling (clip,wb,max) and black point, but no demosaic
  raw->params.output_color = 0;
  raw->params.output_bps = 16;
  raw->params.user_flip = img->raw_params.user_flip;
  raw->params.gamm[0] = 1.0;
  raw->params.gamm[1] = 1.0;
  // raw->params.user_qual = img->raw_params.demosaic_method; // 3: AHD, 2: PPG, 1: VNG
  raw->params.user_qual = 0;
  // raw->params.four_color_rgb = img->raw_params.four_color_rgb;
  raw->params.four_color_rgb = 0;
  raw->params.use_camera_matrix = 0;
  raw->params.green_matching = 0;
  raw->params.highlight = 1;
  raw->params.threshold = 0;
  raw->params.auto_bright_thr = img->raw_auto_bright_threshold;

  raw->params.amaze_ca_refine = 0;
  raw->params.fbdd_noiserd    = 0;

  ret = libraw_open_file(raw, filename);
  HANDLE_ERRORS(ret, 0);
  raw->params.user_qual = 0;
  raw->params.half_size = 0;

  ret = libraw_unpack(raw);
  img->black   = raw->color.black/65535.0;
  img->maximum = raw->color.maximum/65535.0;
  img->bpp = sizeof(uint16_t);
  // printf("black, max: %d %d %f %f\n", raw->color.black, raw->color.maximum, img->black, img->maximum);
  HANDLE_ERRORS(ret, 1);
  ret = libraw_dcraw_process(raw);
  // ret = libraw_dcraw_document_mode_processing(raw);
  HANDLE_ERRORS(ret, 1);
  image = libraw_dcraw_make_mem_image(raw, &ret);
  HANDLE_ERRORS(ret, 1);

  // filters seem only ever to take a useful value after unpack/process
  img->filters = raw->idata.filters;
  img->orientation = raw->sizes.flip;
  img->width  = (img->orientation & 4) ? raw->sizes.height : raw->sizes.width;
  img->height = (img->orientation & 4) ? raw->sizes.width  : raw->sizes.height;
  img->exif_iso = raw->other.iso_speed;
  img->exif_exposure = raw->other.shutter;
  img->exif_aperture = raw->other.aperture;
  img->exif_focal_length = raw->other.focal_len;
  g_strlcpy(img->exif_maker, raw->idata.make, sizeof(img->exif_maker));
  img->exif_maker[sizeof(img->exif_maker) - 1] = 0x0;
  g_strlcpy(img->exif_model, raw->idata.model, sizeof(img->exif_model));
  img->exif_model[sizeof(img->exif_model) - 1] = 0x0;
  dt_gettime_t(img->exif_datetime_taken, raw->other.timestamp);

  if(dt_image_alloc(img, DT_IMAGE_FULL))
  {
    libraw_recycle(raw);
    libraw_close(raw);
    free(image);
    return DT_IMAGEIO_CACHE_FULL;
  }
  dt_image_check_buffer(img, DT_IMAGE_FULL, (img->width)*(img->height)*sizeof(uint16_t));
#ifdef _OPENMP
  #pragma omp parallel for schedule(static) default(none) shared(img, image, raw)
#endif
  for(int k=0; k<img->width*img->height; k++)
    ((uint16_t *)img->pixels)[k] = CLAMPS((((uint16_t *)image->data)[k] - raw->color.black)*65535.0f/(float)(raw->color.maximum - raw->color.black), 0, 0xffff);
  // clean up raw stuff.
  libraw_recycle(raw);
  libraw_close(raw);
  free(image);
  raw = NULL;
  image = NULL;
  dt_image_release(img, DT_IMAGE_FULL, 'w');

  img->flags &= ~DT_IMAGE_LDR;
  img->flags &= ~DT_IMAGE_HDR;
  img->flags |= DT_IMAGE_RAW;
  return DT_IMAGEIO_OK;
}

/* magic data: offset,length, xx, yy, ... 
    just add magic bytes to match to this struct
    to extend mathc on ldr formats.
*/
static const uint8_t _imageio_ldr_magic[] =  {
    /* jpeg magics */
    0x00, 0x02, 0xff, 0xd8,                         // SOI marker
  
    /* png image */
    0x01, 0x03, 0x50, 0x4E, 0x47,                   // ASCII 'PNG'

    /* tiff image, intel */
    0x4d, 0x4d, 0x00, 0x2a,

    /* tiff image, motorola */
    0x49, 0x49, 0x2a, 0x00
};

gboolean dt_imageio_is_ldr(const char *filename)
{
  int offset=0;
  uint8_t block[16]={0};
  FILE *fin = fopen(filename,"rb");
  if (fin) {
    /* read block from file */
    int s = fread(block,16,1,fin);
    fclose(fin);
    
    /* compare magic's */
    while (s) {
      if (memcmp((_imageio_ldr_magic+offset+2),block+(_imageio_ldr_magic+offset)[0],(_imageio_ldr_magic+offset)[1]) == 0)
          return TRUE;
      offset += 2 + (_imageio_ldr_magic+offset)[1];
      
      /* check if finished */
      if(offset >= sizeof(_imageio_ldr_magic))
        break;
    }
  }
  return FALSE;
}

dt_imageio_retval_t dt_imageio_open_ldr_preview(dt_image_t *img, const char *filename)
{
  dt_imageio_retval_t ret;
  ret = dt_imageio_open_tiff_preview(img, filename);
  if(ret == DT_IMAGEIO_OK) goto all_good;
  if(ret == DT_IMAGEIO_CACHE_FULL) return ret;

  // jpeg stuff here:
  if(!img->exif_inited)
    (void) dt_exif_read(img, filename);
  const int orientation = dt_image_orientation(img);

  dt_imageio_jpeg_t jpg;
  if(dt_imageio_jpeg_read_header(filename, &jpg)) return DT_IMAGEIO_FILE_CORRUPTED;
  if(orientation & 4)
  {
    img->width  = jpg.height;
    img->height = jpg.width;
  }
  else
  {
    img->width  = jpg.width;
    img->height = jpg.height;
  }
  uint8_t *tmp = (uint8_t *)malloc(sizeof(uint8_t)*jpg.width*jpg.height*4);
  if(dt_imageio_jpeg_read(&jpg, tmp))
  {
    free(tmp);
    return DT_IMAGEIO_FILE_CORRUPTED;
  }
  dt_image_buffer_t mip;
  // the mip4 loading seems to lead to race conditions, so it's disabled here:
  // dt_ctl_gui_mode_t mode = dt_conf_get_int("ui_last/view");
  // const int altered = dt_image_altered(img) || (img == darktable.develop->image && mode == DT_DEVELOP);
  if(1)//altered)
  {
    // the image has a history stack. we want mipf and process it!
    mip = DT_IMAGE_MIPF;
  }
  else
  {
    // the image has no history stack. we want mip4 directly.
    mip = DT_IMAGE_MIP4;
  }

  if(dt_image_alloc(img, mip))
  {
    free(tmp);
    return DT_IMAGEIO_CACHE_FULL;
  }

  int p_wd, p_ht;
  float f_wd, f_ht;
  dt_image_get_mip_size(img, mip, &p_wd, &p_ht);
  dt_image_get_exact_mip_size(img, mip, &f_wd, &f_ht);

  // printf("mip sizes: %d %d -- %f %f\n", p_wd, p_ht, f_wd, f_ht);
  // FIXME: there is a black border on the left side of a portrait image!

  dt_image_check_buffer(img, mip, mip==DT_IMAGE_MIP4?4*p_wd*p_ht*sizeof(uint8_t):4*p_wd*p_ht*sizeof(float));
  const int p_ht2 = orientation & 4 ? p_wd : p_ht; // pretend unrotated preview, rotate in write_pos
  const int p_wd2 = orientation & 4 ? p_ht : p_wd;
  const int f_ht2 = MIN(p_ht2, (orientation & 4 ? f_wd : f_ht) + 1.0);
  const int f_wd2 = MIN(p_wd2, (orientation & 4 ? f_ht : f_wd) + 1.0);

  if(img->width == p_wd && img->height == p_ht)
  {
    // use 1:1
    if(mip == DT_IMAGE_MIP4)
      for (int j=0; j < jpg.height; j++) for (int i=0; i < jpg.width; i++) for(int k=0; k<3; k++)
            img->mip[DT_IMAGE_MIP4][4*dt_imageio_write_pos(i, j, p_wd2, p_ht2, f_wd2, f_ht2, orientation)+2-k] = tmp[4*jpg.width*j+4*i+k];
    else
      for (int j=0; j < jpg.height; j++) for (int i=0; i < jpg.width; i++) for(int k=0; k<3; k++)
            img->mipf[4*dt_imageio_write_pos(i, j, p_wd2, p_ht2, f_wd2, f_ht2, orientation)+k] = tmp[4*jpg.width*j+4*i+k]*(1.0/255.0);
  }
  else
  {
    // scale to fit
    if(mip == DT_IMAGE_MIP4) memset(img->mip[mip], 0, 4*p_wd*p_ht*sizeof(uint8_t));
    else                     memset(img->mipf, 0,     4*p_wd*p_ht*sizeof(float));
    const float scale = fmaxf(img->width/f_wd, img->height/f_ht);
    if(mip == DT_IMAGE_MIP4)
      for(int j=0; j<p_ht2 && scale*j<jpg.height; j++) for(int i=0; i<p_wd2 && scale*i < jpg.width; i++)
        {
          uint8_t *cam = tmp + 4*((int)(scale*j)*jpg.width + (int)(scale*i));
          for(int k=0; k<3; k++) img->mip[DT_IMAGE_MIP4][4*dt_imageio_write_pos(i, j, p_wd2, p_ht2, f_wd2, f_ht2, orientation)+2-k] = cam[k];
        }
    else
      for(int j=0; j<p_ht2 && scale*j<jpg.height; j++) for(int i=0; i<p_wd2 && scale*i < jpg.width; i++)
        {
          uint8_t *cam = tmp + 4*((int)(scale*j)*jpg.width + (int)(scale*i));
          for(int k=0; k<3; k++) img->mipf[4*dt_imageio_write_pos(i, j, p_wd2, p_ht2, f_wd2, f_ht2, orientation)+k] = cam[k]*(1.0/255.0);
        }
  }
  free(tmp);
  dt_image_release(img, mip, 'w');
  if(mip == DT_IMAGE_MIP4)
  {
    dt_image_update_mipmaps(img);
    // try to get mipf
    dt_image_preview_to_raw(img);
  }
  dt_image_release(img, mip, 'r');
all_good:
  img->filters = 0;
  img->flags &= ~DT_IMAGE_RAW;
  img->flags &= ~DT_IMAGE_HDR;
  img->flags |= DT_IMAGE_LDR;
  return DT_IMAGEIO_OK;
}

// transparent read method to load ldr image to dt_raw_image_t with exif and so on.
dt_imageio_retval_t dt_imageio_open_ldr(dt_image_t *img, const char *filename)
{
  dt_imageio_retval_t ret;
  ret = dt_imageio_open_tiff(img, filename);
  if(ret == DT_IMAGEIO_OK || ret == DT_IMAGEIO_CACHE_FULL)
  {
    img->filters = 0;
    img->flags &= ~DT_IMAGE_RAW;
    img->flags &= ~DT_IMAGE_HDR;
    img->flags |= DT_IMAGE_LDR;
    return ret;
  }

  // jpeg stuff here:
  if(!img->exif_inited)
    (void) dt_exif_read(img, filename);
  const int orientation = dt_image_orientation(img);

  dt_imageio_jpeg_t jpg;
  if(dt_imageio_jpeg_read_header(filename, &jpg)) return DT_IMAGEIO_FILE_CORRUPTED;
  if(orientation & 4)
  {
    img->width  = jpg.height;
    img->height = jpg.width;
  }
  else
  {
    img->width  = jpg.width;
    img->height = jpg.height;
  }
  uint8_t *tmp = (uint8_t *)malloc(sizeof(uint8_t)*jpg.width*jpg.height*4);
  if(dt_imageio_jpeg_read(&jpg, tmp))
  {
    free(tmp);
    return DT_IMAGEIO_FILE_CORRUPTED;
  }
  img->bpp = 4*sizeof(float);
  if(dt_image_alloc(img, DT_IMAGE_FULL))
  {
    free(tmp);
    return DT_IMAGEIO_CACHE_FULL;
  }

  const int ht2 = orientation & 4 ? img->width  : img->height; // pretend unrotated, rotate in write_pos
  const int wd2 = orientation & 4 ? img->height : img->width;
  dt_image_check_buffer(img, DT_IMAGE_FULL, 4*img->width*img->height*sizeof(float));

  for(int j=0; j < jpg.height; j++)
    for(int i=0; i < jpg.width; i++)
      for(int k=0; k<3; k++) img->pixels[4*dt_imageio_write_pos(i, j, wd2, ht2, wd2, ht2, orientation)+k] = (1.0/255.0)*tmp[4*jpg.width*j+4*i+k];

  free(tmp);
  dt_image_release(img, DT_IMAGE_FULL, 'w');
  // try to fill mipf
  dt_image_raw_to_preview(img, img->pixels);

  img->filters = 0;
  img->flags &= ~DT_IMAGE_RAW;
  img->flags &= ~DT_IMAGE_HDR;
  img->flags |= DT_IMAGE_LDR;
  return DT_IMAGEIO_OK;
}

void dt_imageio_to_fractional(float in, uint32_t *num, uint32_t *den)
{
  if(!(in >= 0))
  {
    *num = *den = 0;
    return;
  }
  *den = 1;
  *num = (int)(in**den + .5f);
  while(fabsf(*num/(float)*den - in) > 0.001f)
  {
    *den *= 10;
    *num = (int)(in**den + .5f);
  }
}

int dt_imageio_export(dt_image_t *img, const char *filename, dt_imageio_module_format_t *format, dt_imageio_module_data_t *format_params)
{
  dt_develop_t dev;
  dt_dev_init(&dev, 0);
  dt_dev_load_image(&dev, img);
  const int wd = dev.image->width;
  const int ht = dev.image->height;

  dt_times_t start;
  dt_get_times(&start);
  dt_dev_pixelpipe_t pipe;
  dt_dev_pixelpipe_init_export(&pipe, wd, ht);
  dt_dev_pixelpipe_set_input(&pipe, &dev, dev.image->pixels, dev.image->width, dev.image->height, 1.0);
  dt_dev_pixelpipe_create_nodes(&pipe, &dev);
  dt_dev_pixelpipe_synch_all(&pipe, &dev);
  dt_dev_pixelpipe_get_dimensions(&pipe, &dev, pipe.iwidth, pipe.iheight, &pipe.processed_width, &pipe.processed_height);
  dt_show_times(&start, "[export] creating pixelpipe", NULL);

  // find output color profile for this image:
  int sRGB = 1;
  gchar *overprofile = dt_conf_get_string("plugins/lighttable/export/iccprofile");
  if(overprofile && !strcmp(overprofile, "sRGB"))
  {
    sRGB = 1;
  }
  else if(!overprofile || !strcmp(overprofile, "image"))
  {
    GList *modules = dev.iop;
    dt_iop_module_t *colorout = NULL;
    while (modules)
    {
      colorout = (dt_iop_module_t *)modules->data;
      if (strcmp(colorout->op, "colorout") == 0)
      {
        dt_iop_colorout_params_t *p = (dt_iop_colorout_params_t *)colorout->params;
        if(!strcmp(p->iccprofile, "sRGB")) sRGB = 1;
        else sRGB = 0;
      }
      modules = g_list_next(modules);
    }
  }
  else
  {
    sRGB = 0;
  }
  g_free(overprofile);

  // get only once at the beginning, in case the user changes it on the way:
  const int high_quality_processing = dt_conf_get_bool("plugins/lighttable/export/high_quality_processing");
  const int width  = high_quality_processing ? 0 : format_params->max_width;
  const int height = high_quality_processing ? 0 : format_params->max_height;
  const float scalex = width  > 0 ? fminf(width /(float)pipe.processed_width,  1.0) : 1.0;
  const float scaley = height > 0 ? fminf(height/(float)pipe.processed_height, 1.0) : 1.0;
  const float scale = fminf(scalex, scaley);
  int processed_width  = scale*pipe.processed_width;
  int processed_height = scale*pipe.processed_height;
  const int bpp = format->bpp(format_params);

  // do the processing (8-bit with special treatment, to make sure we can use openmp further down):
  if(bpp == 8 && !high_quality_processing)
    dt_dev_pixelpipe_process(&pipe, &dev, 0, 0, processed_width, processed_height, scale);
  else
    dt_dev_pixelpipe_process_no_gamma(&pipe, &dev, 0, 0, processed_width, processed_height, scale);


  // downsampling done last, if high quality processing was requested:
  uint8_t *outbuf = pipe.backbuf;
  if(high_quality_processing)
  {
    const float scalex = format_params->max_width  > 0 ? fminf(format_params->max_width /(float)pipe.processed_width,  1.0) : 1.0;
    const float scaley = format_params->max_height > 0 ? fminf(format_params->max_height/(float)pipe.processed_height, 1.0) : 1.0;
    const float scale = fminf(scalex, scaley);
    if(scale < 1.0f)
    {
      processed_width  = scale*pipe.processed_width  + .5f;
      processed_height = scale*pipe.processed_height + .5f;
      outbuf = (uint8_t *)dt_alloc_align(64, sizeof(float)*processed_width*processed_height*4);
      // now downscale into the new buffer:
      dt_iop_roi_t roi_in, roi_out;
      roi_in.x = roi_in.y = roi_out.x = roi_out.y = 0;
      roi_in.scale = 1.0;
      roi_out.scale = scale;
      roi_in.width = pipe.processed_width;
      roi_in.height = pipe.processed_height;
      roi_out.width = processed_width;
      roi_out.height = processed_height;
      dt_iop_clip_and_zoom((float *)outbuf, (float *)pipe.backbuf, &roi_out, &roi_in, processed_width, pipe.processed_width);
    }
  }

  // downconversion to low-precision formats:
  if(bpp == 8)
  {
    // ldr output: char
    uint8_t *buf8 = pipe.backbuf;
    if(high_quality_processing)
    {
#ifdef _OPENMP
      #pragma omp parallel for default(none) shared(outbuf, buf8, processed_width, processed_height) schedule(static)
#endif
      for(int k=0; k<processed_width*processed_height; k++)
      {
        // convert in place
        const uint8_t r = CLAMP(((float *)outbuf)[4*k+0]*0xff, 0, 0xff);
        const uint8_t g = CLAMP(((float *)outbuf)[4*k+1]*0xff, 0, 0xff);
        const uint8_t b = CLAMP(((float *)outbuf)[4*k+2]*0xff, 0, 0xff);
        buf8[4*k+0] = r;
        buf8[4*k+1] = g;
        buf8[4*k+2] = b;
      }
      outbuf = buf8;
    }
    else
    {
#ifdef _OPENMP
      #pragma omp parallel for default(none) shared(buf8, processed_width, processed_height) schedule(static)
#endif
      // just flip byte order
      for(int k=0; k<processed_width*processed_height; k++)
      {
        uint8_t tmp = buf8[4*k+0];
        buf8[4*k+0] = buf8[4*k+2];
        buf8[4*k+2] = tmp;
      }
    }
  }
  else if(bpp == 16)
  {
    // uint16_t per color channel
    float    *buff  = (float *)   outbuf;
    uint16_t *buf16 = (uint16_t *)outbuf;
    for(int y=0; y<processed_height; y++) for(int x=0; x<processed_width ; x++)
      {
        // convert in place
        const int k = x + processed_width*y;
        for(int i=0; i<3; i++) buf16[4*k+i] = CLAMP(buff[4*k+i]*0x10000, 0, 0xffff);
      }
  }
  // else output float, no further harm done to the pixels :)

  int length;
  uint8_t exif_profile[65535]; // C++ alloc'ed buffer is uncool, so we waste some bits here.
  char pathname[1024];
  dt_image_full_path(img->id, pathname, 1024);
  length = dt_exif_read_blob(exif_profile, pathname, sRGB, img->id);

  format_params->width  = processed_width;
  format_params->height = processed_height;
  const int res = format->write_image (format_params, filename, outbuf, exif_profile, length, img->id);

  dt_dev_pixelpipe_cleanup(&pipe);
  dt_dev_cleanup(&dev);
  if(high_quality_processing && bpp != 8) free(outbuf);
  return res;
}


// =================================================
//   combined reading
// =================================================

static inline int
has_ldr_extension(const char *filename)
{
  // TODO: this is a bad, lazy hack to avoid me coding a true libmagic fix here!
  int ret = 0;
  const char *cc = filename + strlen(filename);
  for(; *cc!='.'&&cc>filename; cc--);
  gchar *ext = g_ascii_strdown(cc+1, -1);
  if(!strcmp(ext, "jpg") || !strcmp(ext, "jpeg") ||
     !strcmp(ext, "tif") || !strcmp(ext, "tiff"))
     ret = 1;
  g_free(ext);
  return ret;
}

dt_imageio_retval_t dt_imageio_open(dt_image_t *img, const char *filename)
{
<<<<<<< HEAD
  /* first of all, check if file exists, dont bother to test loading if not exists */
  if(!g_file_test(filename, G_FILE_TEST_IS_REGULAR))
    return !DT_IMAGEIO_OK;
  
  // first try hdr and raw loading
  dt_imageio_retval_t ret;
  ret = dt_imageio_open_ldr(img, filename);
=======
  dt_imageio_retval_t ret = DT_IMAGEIO_FILE_CORRUPTED;
  
  /* check if file is ldr using magic's */
  if (dt_imageio_is_ldr(filename))
    ret = dt_imageio_open_ldr(img, filename);
>>>>>>> fb8b74e9
  if(ret != DT_IMAGEIO_OK && ret != DT_IMAGEIO_CACHE_FULL)
#ifdef HAVE_RAWSPEED
    ret = dt_imageio_open_rawspeed(img, filename);
  if(ret != DT_IMAGEIO_OK && ret != DT_IMAGEIO_CACHE_FULL)
#endif
    ret = dt_imageio_open_raw(img, filename);
  if(ret != DT_IMAGEIO_OK && ret != DT_IMAGEIO_CACHE_FULL)
    ret = dt_imageio_open_hdr(img, filename);
<<<<<<< HEAD
=======
  if(ret != DT_IMAGEIO_OK && ret != DT_IMAGEIO_CACHE_FULL)      // Failsafing, if ldr magic test fails..
      ret = dt_imageio_open_ldr(img, filename);
>>>>>>> fb8b74e9
  if(ret == DT_IMAGEIO_OK) dt_image_cache_flush_no_sidecars(img);
  img->flags &= ~DT_IMAGE_THUMBNAIL;
  img->dirty = 1;
  
  return ret;
}

dt_imageio_retval_t dt_imageio_open_preview(dt_image_t *img, const char *filename)
{
<<<<<<< HEAD
  // first try hdr and raw loading
  dt_imageio_retval_t ret;
  ret = dt_imageio_open_ldr_preview(img, filename);
=======
  dt_imageio_retval_t ret = DT_IMAGEIO_FILE_CORRUPTED;
  
  /* check if file is ldr using magic's */
  if (dt_imageio_is_ldr(filename))
    ret = dt_imageio_open_ldr_preview(img, filename);
>>>>>>> fb8b74e9
  if(ret != DT_IMAGEIO_OK && ret != DT_IMAGEIO_CACHE_FULL)
 #ifdef HAVE_RAWSPEED
    ret = dt_imageio_open_rawspeed_preview(img, filename);
  if(ret != DT_IMAGEIO_OK && ret != DT_IMAGEIO_CACHE_FULL)
#endif
    ret = dt_imageio_open_raw_preview(img, filename);
  if(ret != DT_IMAGEIO_OK && ret != DT_IMAGEIO_CACHE_FULL)
    ret = dt_imageio_open_hdr_preview(img, filename);
<<<<<<< HEAD
=======
  if(ret != DT_IMAGEIO_OK && ret != DT_IMAGEIO_CACHE_FULL)      // Failsafing, if ldr magic test fails..
    ret = dt_imageio_open_ldr_preview(img, filename);
>>>>>>> fb8b74e9
  if(ret == DT_IMAGEIO_OK) dt_image_cache_flush_no_sidecars(img);
  img->dirty = 1;
  return ret;
}

// =================================================
//   dt-file synching
// =================================================

int dt_imageio_dt_read (const int imgid, const char *filename)
{
  FILE *f = fopen(filename, "rb");
  if(!f) return 1;

  sqlite3_stmt *stmt;
  int num = 0;
  size_t rd;
  DT_DEBUG_SQLITE3_PREPARE_V2(darktable.db, "delete from history where imgid = ?1", -1, &stmt, NULL);
  DT_DEBUG_SQLITE3_BIND_INT(stmt, 1, imgid);
  sqlite3_step(stmt);
  sqlite3_finalize (stmt);

  uint32_t magic = 0;
  rd = fread(&magic, sizeof(int32_t), 1, f);
  if(rd != 1 || magic != 0xd731337) goto delete_old_config;

  sqlite3_stmt *stmt_sel_num, *stmt_ins_hist, *stmt_upd_hist;
  DT_DEBUG_SQLITE3_PREPARE_V2(darktable.db, "select num from history where imgid = ?1 and num = ?2", -1, &stmt_sel_num, NULL);
  DT_DEBUG_SQLITE3_PREPARE_V2(darktable.db, "insert into history (imgid, num) values (?1, ?2)", -1, &stmt_ins_hist, NULL);
  DT_DEBUG_SQLITE3_PREPARE_V2(darktable.db, "update history set operation = ?1, op_params = ?2, module = ?3, enabled = ?4 where imgid = ?5 and num = ?6", -1, &stmt_upd_hist, NULL);
  while(!feof(f))
  {
    int32_t enabled, len, modversion;
    dt_dev_operation_t op;
    rd = fread(&enabled, sizeof(int32_t), 1, f);
    if(feof(f)) break;
    if(rd < 1) goto delete_old_config;
    rd = fread(op, sizeof(dt_dev_operation_t), 1, f);
    if(rd < 1) goto delete_old_config;
    rd = fread(&modversion, sizeof(int32_t), 1, f);
    if(rd < 1) goto delete_old_config;
    rd = fread(&len, sizeof(int32_t), 1, f);
    if(rd < 1) goto delete_old_config;
    char *params = (char *)malloc(len);
    rd = fread(params, 1, len, f);
    if(rd < len)
    {
      free(params);
      goto delete_old_config;
    }
    DT_DEBUG_SQLITE3_BIND_INT(stmt_sel_num, 1, imgid);
    DT_DEBUG_SQLITE3_BIND_INT(stmt_sel_num, 2, num);
    if(sqlite3_step(stmt_sel_num) != SQLITE_ROW)
    {
      DT_DEBUG_SQLITE3_BIND_INT(stmt_ins_hist, 1, imgid);
      DT_DEBUG_SQLITE3_BIND_INT(stmt_ins_hist, 2, num);
      sqlite3_step (stmt_ins_hist);
      sqlite3_reset(stmt_ins_hist);
      sqlite3_clear_bindings(stmt_ins_hist);
    }
    DT_DEBUG_SQLITE3_BIND_TEXT(stmt_upd_hist, 1, op, strlen(op), SQLITE_TRANSIENT);
    DT_DEBUG_SQLITE3_BIND_BLOB(stmt_upd_hist, 2, params, len, SQLITE_TRANSIENT);
    DT_DEBUG_SQLITE3_BIND_INT(stmt_upd_hist, 3, modversion);
    DT_DEBUG_SQLITE3_BIND_INT(stmt_upd_hist, 4, enabled);
    DT_DEBUG_SQLITE3_BIND_INT(stmt_upd_hist, 5, imgid);
    DT_DEBUG_SQLITE3_BIND_INT(stmt_upd_hist, 6, num);
    sqlite3_step (stmt_upd_hist);
    free(params);
    num ++;
    sqlite3_reset(stmt_sel_num);
    sqlite3_clear_bindings(stmt_sel_num);
    sqlite3_reset(stmt_upd_hist);
    sqlite3_clear_bindings(stmt_upd_hist);
  }
  sqlite3_finalize(stmt_sel_num);
  sqlite3_finalize(stmt_ins_hist);
  sqlite3_finalize(stmt_upd_hist);
  fclose(f);
  return 0;
delete_old_config:
  fclose(f);
  return g_unlink(filename);
}


// =================================================
// tags synching
// =================================================

int dt_imageio_dttags_read (dt_image_t *img, const char *filename)
{
  int stars = 1;
  char line[512]= {0};
  FILE *f = fopen(filename, "rb");
  if(!f) return 1;

  // dt_image_t *img = dt_image_cache_get(imgid, 'w');
  sqlite3_stmt *stmt_upd_tagxtag, *stmt_del_tagged, *stmt_sel_id, *stmt_ins_tagxtag, *stmt_upd_tagxtag2, *stmt_ins_tags, *stmt_ins_tagged, *stmt_upd_tagxtag3;
  DT_DEBUG_SQLITE3_PREPARE_V2(darktable.db, "update tagxtag set count = count - 1 where "
                              "(id2 in (select tagid from tagged_images where imgid = ?2)) or "
                              "(id1 in (select tagid from tagged_images where imgid = ?2))", -1, &stmt_upd_tagxtag, NULL);
  DT_DEBUG_SQLITE3_PREPARE_V2(darktable.db, "delete from tagged_images where imgid = ?1", -1, &stmt_del_tagged, NULL);
  DT_DEBUG_SQLITE3_PREPARE_V2(darktable.db, "select id from tags where name = ?1", -1, &stmt_sel_id, NULL);
  DT_DEBUG_SQLITE3_PREPARE_V2(darktable.db, "insert into tagxtag select id, ?1, 0 from tags", -1, &stmt_ins_tagxtag, NULL);
  DT_DEBUG_SQLITE3_PREPARE_V2(darktable.db, "update tagxtag set count = 1000000 where id1 = ?1 and id2 = ?1", -1, &stmt_upd_tagxtag2, NULL);
  DT_DEBUG_SQLITE3_PREPARE_V2(darktable.db, "insert into tags (id, name) values (null, ?1)", -1, &stmt_ins_tags, NULL);
  DT_DEBUG_SQLITE3_PREPARE_V2(darktable.db, "insert into tagged_images (tagid, imgid) values (?1, ?2)", -1, &stmt_ins_tagged, NULL);
  DT_DEBUG_SQLITE3_PREPARE_V2(darktable.db, "update tagxtag set count = count + 1 where "
                              "(id1 = ?1 and id2 in (select tagid from tagged_images where imgid = ?2)) or "
                              "(id2 = ?1 and id1 in (select tagid from tagged_images where imgid = ?2))", -1, &stmt_upd_tagxtag3, NULL);

  while( fgets( line, 512, f ) )
  {
    if( strncmp( line, "stars:", 6) == 0)
    {
      if( sscanf( line, "stars: %d\n", &stars) == 1 )
        img->flags = (img->flags & ~0x7) | (0x7 & stars);
    }
    else if( strncmp( line, "rawimport:",10) == 0)
    {
      sscanf( line, "rawimport: %f %f %d\n", &img->raw_denoise_threshold, &img->raw_auto_bright_threshold, (int32_t *)&img->raw_params);
    }
    else if( strncmp( line, "colorlabels:",12) == 0)
    {
      // Remove associated color labels
      dt_colorlabels_remove_labels( img->id );

      if( strlen(line+12) > 1 )
      {
        char *colors=line+12;
        char *p=colors+1;
        while( *p!=0)
        {
          if(*p==' ') *p='\0';
          p++;
        }
        p=colors;
        while( *p != '\0' )
        {
          dt_colorlabels_set_label( img->id, atoi(p) );
          p+=strlen(p)+1;
        }

      }
    }
    else if( strncmp( line, "tags:",5) == 0)
    {
      // Special, tags should always be placed at end of dttags file....

      // consistency: strip all tags from image (tagged_image, tagxtag)
      DT_DEBUG_SQLITE3_BIND_INT(stmt_upd_tagxtag, 1, img->id);
      sqlite3_step(stmt_upd_tagxtag);
      sqlite3_reset(stmt_upd_tagxtag);
      sqlite3_clear_bindings(stmt_upd_tagxtag);

      // remove from tagged_images
      DT_DEBUG_SQLITE3_BIND_INT(stmt_del_tagged, 1, img->id);
      sqlite3_step(stmt_del_tagged);
      sqlite3_reset(stmt_del_tagged);
      sqlite3_clear_bindings(stmt_del_tagged);

      // while read line, add tag to db.
      while(fscanf(f, "%[^\n]\n", line) != EOF)
      {
        int tagid = -1;
        // check if tag is available, get its id:
        for(int k=0; k<2; k++)
        {
          DT_DEBUG_SQLITE3_BIND_TEXT(stmt_sel_id, 1, line, strlen(line), SQLITE_TRANSIENT);
          if(sqlite3_step(stmt_sel_id) == SQLITE_ROW)
            tagid = sqlite3_column_int(stmt_sel_id, 0);
          sqlite3_reset(stmt_sel_id);
          sqlite3_clear_bindings(stmt_sel_id);
          if(tagid > 0)
          {
            if(k == 1)
            {
              DT_DEBUG_SQLITE3_BIND_INT(stmt_ins_tagxtag, 1, tagid);
              sqlite3_step(stmt_ins_tagxtag);
              sqlite3_reset(stmt_ins_tagxtag);
              sqlite3_clear_bindings(stmt_ins_tagxtag);
              DT_DEBUG_SQLITE3_BIND_INT(stmt_upd_tagxtag2, 1, tagid);
              sqlite3_step(stmt_upd_tagxtag2);
              sqlite3_reset(stmt_upd_tagxtag2);
              sqlite3_clear_bindings(stmt_upd_tagxtag2);
            }
            break;
          }
          // create this tag (increment id, leave icon empty), retry.
          DT_DEBUG_SQLITE3_BIND_TEXT(stmt_ins_tags, 1, line, strlen(line), SQLITE_TRANSIENT);
          sqlite3_step(stmt_ins_tags);
          sqlite3_reset(stmt_ins_tags);
          sqlite3_clear_bindings(stmt_ins_tags);
        }
        // associate image and tag.
        DT_DEBUG_SQLITE3_BIND_INT(stmt_ins_tagged, 1, tagid);
        DT_DEBUG_SQLITE3_BIND_INT(stmt_ins_tagged, 2, img->id);
        sqlite3_step(stmt_ins_tagged);
        sqlite3_reset(stmt_ins_tagged);
        sqlite3_clear_bindings(stmt_ins_tagged);
        DT_DEBUG_SQLITE3_BIND_INT(stmt_upd_tagxtag3, 1, tagid);
        DT_DEBUG_SQLITE3_BIND_INT(stmt_upd_tagxtag3, 2, img->id);
        sqlite3_step(stmt_upd_tagxtag3);
        sqlite3_reset(stmt_upd_tagxtag3);
        sqlite3_clear_bindings(stmt_upd_tagxtag3);
      }

    }
    memset( line,0,512);
  }
  sqlite3_finalize(stmt_upd_tagxtag);
  sqlite3_finalize(stmt_del_tagged);
  sqlite3_finalize(stmt_sel_id);
  sqlite3_finalize(stmt_ins_tagxtag);
  sqlite3_finalize(stmt_upd_tagxtag2);
  sqlite3_finalize(stmt_ins_tags);
  sqlite3_finalize(stmt_ins_tagged);
  sqlite3_finalize(stmt_upd_tagxtag3);

  fclose(f);
  dt_image_cache_flush_no_sidecars(img);
  // dt_image_cache_release(img, 'w');
  return 0;
}

// kate: tab-indents: off; indent-width 2; replace-tabs on; indent-mode cstyle; remove-trailing-space on;<|MERGE_RESOLUTION|>--- conflicted
+++ resolved
@@ -1020,21 +1020,15 @@
 
 dt_imageio_retval_t dt_imageio_open(dt_image_t *img, const char *filename)
 {
-<<<<<<< HEAD
   /* first of all, check if file exists, dont bother to test loading if not exists */
   if(!g_file_test(filename, G_FILE_TEST_IS_REGULAR))
     return !DT_IMAGEIO_OK;
   
-  // first try hdr and raw loading
-  dt_imageio_retval_t ret;
-  ret = dt_imageio_open_ldr(img, filename);
-=======
   dt_imageio_retval_t ret = DT_IMAGEIO_FILE_CORRUPTED;
   
   /* check if file is ldr using magic's */
   if (dt_imageio_is_ldr(filename))
     ret = dt_imageio_open_ldr(img, filename);
->>>>>>> fb8b74e9
   if(ret != DT_IMAGEIO_OK && ret != DT_IMAGEIO_CACHE_FULL)
 #ifdef HAVE_RAWSPEED
     ret = dt_imageio_open_rawspeed(img, filename);
@@ -1043,11 +1037,8 @@
     ret = dt_imageio_open_raw(img, filename);
   if(ret != DT_IMAGEIO_OK && ret != DT_IMAGEIO_CACHE_FULL)
     ret = dt_imageio_open_hdr(img, filename);
-<<<<<<< HEAD
-=======
   if(ret != DT_IMAGEIO_OK && ret != DT_IMAGEIO_CACHE_FULL)      // Failsafing, if ldr magic test fails..
       ret = dt_imageio_open_ldr(img, filename);
->>>>>>> fb8b74e9
   if(ret == DT_IMAGEIO_OK) dt_image_cache_flush_no_sidecars(img);
   img->flags &= ~DT_IMAGE_THUMBNAIL;
   img->dirty = 1;
@@ -1057,17 +1048,15 @@
 
 dt_imageio_retval_t dt_imageio_open_preview(dt_image_t *img, const char *filename)
 {
-<<<<<<< HEAD
-  // first try hdr and raw loading
-  dt_imageio_retval_t ret;
-  ret = dt_imageio_open_ldr_preview(img, filename);
-=======
+  /* first of all, check if file exists, dont bother to test loading if not exists */
+  if(!g_file_test(filename, G_FILE_TEST_IS_REGULAR))
+    return !DT_IMAGEIO_OK;
+
   dt_imageio_retval_t ret = DT_IMAGEIO_FILE_CORRUPTED;
   
   /* check if file is ldr using magic's */
   if (dt_imageio_is_ldr(filename))
     ret = dt_imageio_open_ldr_preview(img, filename);
->>>>>>> fb8b74e9
   if(ret != DT_IMAGEIO_OK && ret != DT_IMAGEIO_CACHE_FULL)
  #ifdef HAVE_RAWSPEED
     ret = dt_imageio_open_rawspeed_preview(img, filename);
@@ -1076,11 +1065,8 @@
     ret = dt_imageio_open_raw_preview(img, filename);
   if(ret != DT_IMAGEIO_OK && ret != DT_IMAGEIO_CACHE_FULL)
     ret = dt_imageio_open_hdr_preview(img, filename);
-<<<<<<< HEAD
-=======
   if(ret != DT_IMAGEIO_OK && ret != DT_IMAGEIO_CACHE_FULL)      // Failsafing, if ldr magic test fails..
     ret = dt_imageio_open_ldr_preview(img, filename);
->>>>>>> fb8b74e9
   if(ret == DT_IMAGEIO_OK) dt_image_cache_flush_no_sidecars(img);
   img->dirty = 1;
   return ret;
