/*
    This file is part of darktable,
    copyright (c) 2011 Henrik Andersson.

    darktable is free software: you can redistribute it and/or modify
    it under the terms of the GNU General Public License as published by
    the Free Software Foundation, either version 3 of the License, or
    (at your option) any later version.

    darktable is distributed in the hope that it will be useful,
    but WITHOUT ANY WARRANTY; without even the implied warranty of
    MERCHANTABILITY or FITNESS FOR A PARTICULAR PURPOSE.  See the
    GNU General Public License for more details.

    You should have received a copy of the GNU General Public License
    along with darktable.  If not, see <http://www.gnu.org/licenses/>.
*/

#include "common/darktable.h"
#include "common/debug.h"
#include "control/control.h"
#include "control/conf.h"
#include "common/image_cache.h"
#include "develop/develop.h"
#include "libs/lib.h"
#include "gui/gtk.h"

DT_MODULE(1)

#define DT_NAVIGATION_INSET 5

typedef struct dt_lib_navigation_t
{
  int dragging;
  int zoom_w, zoom_h;
  unsigned char* buffer;
  int wd;
  int ht;
} dt_lib_navigation_t;


/* expose function for navigation module */
static gboolean _lib_navigation_draw_callback(GtkWidget *widget, cairo_t *cr, gpointer user_data);
/* motion notify callback handler*/
static gboolean _lib_navigation_motion_notify_callback(GtkWidget *widget, GdkEventMotion *event,
                                                       gpointer user_data);
/* button press callback */
static gboolean _lib_navigation_button_press_callback(GtkWidget *widget, GdkEventButton *event,
                                                      gpointer user_data);
/* button release callback */
static gboolean _lib_navigation_button_release_callback(GtkWidget *widget, GdkEventButton *event,
                                                        gpointer user_data);
/* leave notify callback */
static gboolean _lib_navigation_leave_notify_callback(GtkWidget *widget, GdkEventCrossing *event,
                                                      gpointer user_data);

/* helper function for position set */
static void _lib_navigation_set_position(struct dt_lib_module_t *self, double x, double y, int wd, int ht);

const char *name()
{
  return _("navigation");
}

uint32_t views()
{
  return DT_VIEW_DARKROOM;
}

uint32_t container()
{
  return DT_UI_CONTAINER_PANEL_LEFT_TOP;
}

int expandable()
{
  return 0;
}

int position()
{
  return 1001;
}


static void _lib_navigation_control_redraw_callback(gpointer instance, gpointer user_data)
{
  dt_lib_module_t *self = (dt_lib_module_t *)user_data;
  dt_control_queue_redraw_widget(self->widget);
}

void gui_init(dt_lib_module_t *self)
{
  /* initialize ui widgets */
  dt_lib_navigation_t *d = (dt_lib_navigation_t *)g_malloc0(sizeof(dt_lib_navigation_t));
  self->data = (void *)d;

  d->buffer = NULL;
  d->wd = -1;
  d->ht = -1;

  /* create drawingarea */
  self->widget = gtk_drawing_area_new();
  gtk_widget_set_events(self->widget, GDK_EXPOSURE_MASK | GDK_POINTER_MOTION_MASK
                                      | GDK_POINTER_MOTION_HINT_MASK | GDK_BUTTON_PRESS_MASK
                                      | GDK_BUTTON_RELEASE_MASK | GDK_STRUCTURE_MASK);

  /* connect callbacks */
  gtk_widget_set_app_paintable(self->widget, TRUE);
  g_signal_connect(G_OBJECT(self->widget), "draw", G_CALLBACK(_lib_navigation_draw_callback), self);
  g_signal_connect(G_OBJECT(self->widget), "button-press-event",
                   G_CALLBACK(_lib_navigation_button_press_callback), self);
  g_signal_connect(G_OBJECT(self->widget), "button-release-event",
                   G_CALLBACK(_lib_navigation_button_release_callback), self);
  g_signal_connect(G_OBJECT(self->widget), "motion-notify-event",
                   G_CALLBACK(_lib_navigation_motion_notify_callback), self);
  g_signal_connect(G_OBJECT(self->widget), "leave-notify-event",
                   G_CALLBACK(_lib_navigation_leave_notify_callback), self);

  /* set size of navigation draw area */
  int panel_width = dt_conf_get_int("panel_width");
  gtk_widget_set_size_request(self->widget, -1, panel_width * .5);

  /* connect a redraw callback to control draw all and preview pipe finish signals */
  dt_control_signal_connect(darktable.signals, DT_SIGNAL_DEVELOP_UI_PIPE_FINISHED,
                            G_CALLBACK(_lib_navigation_control_redraw_callback), self);
  dt_control_signal_connect(darktable.signals, DT_SIGNAL_DEVELOP_PREVIEW_PIPE_FINISHED,
                            G_CALLBACK(_lib_navigation_control_redraw_callback), self);
}

void gui_cleanup(dt_lib_module_t *self)
{
  /* disconnect from signal */
  dt_control_signal_disconnect(darktable.signals, G_CALLBACK(_lib_navigation_control_redraw_callback), self);

  dt_lib_navigation_t *d = self->data;
  g_free(d->buffer);

  g_free(self->data);
  self->data = NULL;
}



static gboolean _lib_navigation_draw_callback(GtkWidget *widget, cairo_t *cr, gpointer user_data)
{
  dt_lib_module_t *self = (dt_lib_module_t *)user_data;
  dt_lib_navigation_t *d = (dt_lib_navigation_t *)self->data;

  const int inset = DT_NAVIGATION_INSET;
  GtkAllocation allocation;
  gtk_widget_get_allocation(widget, &allocation);
  int width = allocation.width, height = allocation.height;

  dt_develop_t *dev = darktable.develop;

  /* double buffering of image data: only take new data if valid */
  if(dev->preview_pipe->backbuf && dev->preview_status == DT_DEV_PIXELPIPE_VALID)
  {
    /* re-allocate in case of changed image dimensions */
    if(d->buffer == NULL || dev->preview_pipe->backbuf_width != d->wd || dev->preview_pipe->backbuf_height != d->ht)
    {
      g_free(d->buffer);
      d->wd = dev->preview_pipe->backbuf_width;
      d->ht = dev->preview_pipe->backbuf_height;
      d->buffer = g_malloc0((size_t)d->wd * d->ht * 4 * sizeof(unsigned char));
    }

    /* copy data */
    if(d->buffer)
    {
      dt_pthread_mutex_t *mutex = &dev->preview_pipe->backbuf_mutex;
      dt_pthread_mutex_lock(mutex);
      memcpy(d->buffer, dev->preview_pipe->backbuf, (size_t)d->wd * d->ht * 4 * sizeof(unsigned char));
      dt_pthread_mutex_unlock(mutex);
    }
  }

  /* get the current style */
  GdkRGBA color;
  GtkStyleContext *context = gtk_widget_get_style_context(widget);
  GtkStateFlags state = gtk_widget_get_state_flags(widget);
  gtk_style_context_get_background_color(context, state, &color);

  /* fill background */
  gdk_cairo_set_source_rgba(cr, &color);
  cairo_paint(cr);

  width -= 2 * inset;
  height -= 2 * inset;
  cairo_translate(cr, inset, inset);

  /* draw navigation image if available */
  if(d->buffer)
  {
<<<<<<< HEAD
    const int wd = d->wd;
    const int ht = d->ht;
=======
    cairo_save(cr);
    dt_pthread_mutex_t *mutex = &dev->preview_pipe->backbuf_mutex;
    dt_pthread_mutex_lock(mutex);
    const int wd = dev->preview_pipe->backbuf_width;
    const int ht = dev->preview_pipe->backbuf_height;
>>>>>>> ca227480
    const float scale = fminf(width / (float)wd, height / (float)ht);

    const int stride = cairo_format_stride_for_width(CAIRO_FORMAT_RGB24, wd);
    cairo_surface_t *surface
        = cairo_image_surface_create_for_data(d->buffer, CAIRO_FORMAT_RGB24, wd, ht, stride);
    cairo_translate(cr, width / 2.0, height / 2.0f);
    cairo_scale(cr, scale, scale);
    cairo_translate(cr, -.5f * wd, -.5f * ht);

    // draw shadow around
    float alpha = 1.0f;
    for(int k = 0; k < 4; k++)
    {
      cairo_rectangle(cr, -k / scale, -k / scale, wd + 2 * k / scale, ht + 2 * k / scale);
      cairo_set_source_rgba(cr, 0, 0, 0, alpha);
      alpha *= 0.6f;
      cairo_fill(cr);
    }

    cairo_rectangle(cr, 0, 0, wd - 2, ht - 1);
    cairo_set_source_surface(cr, surface, 0, 0);
    cairo_pattern_set_filter(cairo_get_source(cr), CAIRO_FILTER_FAST);
    cairo_fill(cr);
    cairo_surface_destroy(surface);

    // draw box where we are
    dt_dev_zoom_t zoom = dt_control_get_dev_zoom();
    int closeup = dt_control_get_dev_closeup();
    float zoom_x = dt_control_get_dev_zoom_x();
    float zoom_y = dt_control_get_dev_zoom_y();
    const float min_scale = dt_dev_get_zoom_scale(dev, DT_ZOOM_FIT, closeup ? 2.0 : 1.0, 0);
    const float cur_scale = dt_dev_get_zoom_scale(dev, zoom, closeup ? 2.0 : 1.0, 0);
    // avoid numerical instability for small resolutions:
    double h, w;
    if(cur_scale > min_scale)
    {
      float boxw = 1, boxh = 1;
      dt_dev_check_zoom_bounds(darktable.develop, &zoom_x, &zoom_y, zoom, closeup, &boxw, &boxh);
      cairo_translate(cr, wd * (.5f + zoom_x), ht * (.5f + zoom_y));
      cairo_set_source_rgb(cr, 0., 0., 0.);
      cairo_set_line_width(cr, 1.f / scale);
      boxw *= wd;
      boxh *= ht;
      cairo_rectangle(cr, -boxw / 2 - 1, -boxh / 2 - 1, boxw + 2, boxh + 2);
      cairo_stroke(cr);
      cairo_set_source_rgb(cr, 1., 1., 1.);
      cairo_rectangle(cr, -boxw / 2, -boxh / 2, boxw, boxh);
      cairo_stroke(cr);
    }
    cairo_restore(cr);
    if(fabsf(cur_scale - min_scale) > 0.001f)
    {
      /* Zoom % */
      cairo_translate(cr, 0, height);
      cairo_set_source_rgba(cr, 1., 1., 1., 0.5);
      cairo_select_font_face(cr, "sans-serif", CAIRO_FONT_SLANT_NORMAL, CAIRO_FONT_WEIGHT_BOLD);
      cairo_set_font_size(cr, DT_PIXEL_APPLY_DPI(11));

      char zoomline[5];
      snprintf(zoomline, sizeof(zoomline), "%.0f%%", cur_scale * 100);

      cairo_text_extents_t ext;
      cairo_text_extents(cr, zoomline, &ext);
      h = d->zoom_h = ext.height;
      w = d->zoom_w = ext.width;

      cairo_move_to(cr, width - w - h * 1.1, 0);

      cairo_save(cr);
      cairo_set_line_width(cr, 2.0);
      gdk_cairo_set_source_rgba(cr, &color);
      cairo_text_path(cr, zoomline);
      cairo_stroke_preserve(cr);
      cairo_set_source_rgb(cr, 0.6, 0.6, 0.6);
      cairo_fill(cr);
      cairo_restore(cr);
    }
    else
    {
      // draw the zoom-to-fit icon
      cairo_translate(cr, 0, height);
      cairo_set_source_rgb(cr, 0.6, 0.6, 0.6);
      cairo_text_extents_t ext;
      cairo_select_font_face(cr, "sans-serif", CAIRO_FONT_SLANT_NORMAL, CAIRO_FONT_WEIGHT_BOLD);
      cairo_set_font_size(cr, DT_PIXEL_APPLY_DPI(11));
      cairo_text_extents(cr, "100%", &ext); // dummy text, just to get the height
      h = d->zoom_h = ext.height;
      w = h * 1.5;
      float sp = h * 0.6;
      d->zoom_w = w + sp;

      cairo_move_to(cr, width - w - h - sp, -1.0 * h);
      cairo_rectangle(cr, width - w - h - sp, -1.0 * h, w, h);
      cairo_set_source_rgb(cr, 0.2, 0.2, 0.2);
      cairo_fill(cr);

      cairo_set_source_rgb(cr, 0.6, 0.6, 0.6);
      cairo_move_to(cr, width - w * 0.8 - h - sp, -1.0 * h);
      cairo_line_to(cr, width - w - h - sp, -1.0 * h);
      cairo_line_to(cr, width - w - h - sp, -0.7 * h);
      cairo_stroke(cr);
      cairo_move_to(cr, width - w - h - sp, -0.3 * h);
      cairo_line_to(cr, width - w - h - sp, 0);
      cairo_line_to(cr, width - w * 0.8 - h - sp, 0);
      cairo_stroke(cr);
      cairo_move_to(cr, width - w * 0.2 - h - sp, 0);
      cairo_line_to(cr, width - h - sp, 0);
      cairo_line_to(cr, width - h - sp, -0.3 * h);
      cairo_stroke(cr);
      cairo_move_to(cr, width - h - sp, -0.7 * h);
      cairo_line_to(cr, width - h - sp, -1.0 * h);
      cairo_line_to(cr, width - w * 0.2 - h - sp, -1.0 * h);
      cairo_stroke(cr);
    }

    cairo_move_to(cr, width - 0.95 * h, -0.9 * h);
    cairo_line_to(cr, width - 0.05 * h, -0.9 * h);
    cairo_line_to(cr, width - 0.5 * h, -0.1 * h);
    cairo_fill(cr);
  }

  return TRUE;
}

void _lib_navigation_set_position(dt_lib_module_t *self, double x, double y, int wd, int ht)
{
  dt_lib_navigation_t *d = (dt_lib_navigation_t *)self->data;

  dt_dev_zoom_t zoom = dt_control_get_dev_zoom();
  int closeup = dt_control_get_dev_closeup();
  float zoom_x = dt_control_get_dev_zoom_x();
  float zoom_y = dt_control_get_dev_zoom_y();

  if(d->dragging && zoom != DT_ZOOM_FIT)
  {
    const int inset = DT_NAVIGATION_INSET;
    const float width = wd - 2 * inset, height = ht - 2 * inset;
    const dt_develop_t *dev = darktable.develop;
    int iwd, iht;
    dt_dev_get_processed_size(dev, &iwd, &iht);
    zoom_x = fmaxf(
        -.5,
        fminf(((x - inset) / width - .5f) / (iwd * fminf(wd / (float)iwd, ht / (float)iht) / (float)wd), .5));
    zoom_y = fmaxf(
        -.5, fminf(((y - inset) / height - .5f) / (iht * fminf(wd / (float)iwd, ht / (float)iht) / (float)ht),
                   .5));
    dt_dev_check_zoom_bounds(darktable.develop, &zoom_x, &zoom_y, zoom, closeup, NULL, NULL);
    dt_control_set_dev_zoom_x(zoom_x);
    dt_control_set_dev_zoom_y(zoom_y);

    /* redraw myself */
    gtk_widget_queue_draw(self->widget);

    /* redraw pipe */
    dt_dev_invalidate(darktable.develop);
    dt_control_queue_redraw_center();
  }
}

static gboolean _lib_navigation_motion_notify_callback(GtkWidget *widget, GdkEventMotion *event,
                                                       gpointer user_data)
{
  dt_lib_module_t *self = (dt_lib_module_t *)user_data;
  GtkAllocation allocation;
  gtk_widget_get_allocation(widget, &allocation);
  _lib_navigation_set_position(self, event->x, event->y, allocation.width, allocation.height);
  gint x, y; // notify gtk for motion_hint.
  gdk_window_get_device_position(event->window,
                                 gdk_device_manager_get_client_pointer(
                                     gdk_display_get_device_manager(gdk_window_get_display(event->window))),
                                 &x, &y, NULL);
  return TRUE;
}

static void _zoom_preset_change(int val)
{
  // dt_lib_module_t *self = (dt_lib_module_t *)user_data;
  dt_develop_t *dev = darktable.develop;
  if(!dev) return;
  dt_dev_zoom_t zoom;
  int closeup, procw, proch;
  float zoom_x, zoom_y;
  zoom = dt_control_get_dev_zoom();
  closeup = dt_control_get_dev_closeup();
  zoom_x = dt_control_get_dev_zoom_x();
  zoom_y = dt_control_get_dev_zoom_y();
  dt_dev_get_processed_size(dev, &procw, &proch);
  float scale = 0;
  zoom_x = 0.0f; //+= (1.0/scale)*(x - .5f*dev->width )/procw;
  zoom_y = 0.0f; //+= (1.0/scale)*(y - .5f*dev->height)/proch;
  if(val == 0)
  {
    scale = 0.5 * dt_dev_get_zoom_scale(dev, DT_ZOOM_FIT, 1.0, 0);
    zoom = DT_ZOOM_FREE;
  }
  else if(val == 1)
  {
    zoom = DT_ZOOM_FIT;
    scale = dt_dev_get_zoom_scale(dev, DT_ZOOM_FIT, 1.0, 0);
  }
  else if(val == 2)
  {
    scale = dt_dev_get_zoom_scale(dev, DT_ZOOM_1, 1.0, 0);
    zoom = DT_ZOOM_1;
  }
  else if(val == 3)
  {
    scale = 2.0f;
    zoom = DT_ZOOM_FREE;
  }

  dt_dev_check_zoom_bounds(dev, &zoom_x, &zoom_y, zoom, closeup, NULL, NULL);
  dt_control_set_dev_zoom_scale(scale);
  dt_control_set_dev_zoom(zoom);
  dt_control_set_dev_closeup(closeup);
  dt_control_set_dev_zoom_x(zoom_x);
  dt_control_set_dev_zoom_y(zoom_y);
  dt_dev_invalidate(dev);
  dt_control_queue_redraw();
}

static void _zoom_preset_mini(GtkButton *button, gpointer user_data)
{
  _zoom_preset_change(0);
}
static void _zoom_preset_fit(GtkButton *button, gpointer user_data)
{
  _zoom_preset_change(1);
}
static void _zoom_preset_1(GtkButton *button, gpointer user_data)
{
  _zoom_preset_change(2);
}
static void _zoom_preset_2(GtkButton *button, gpointer user_data)
{
  _zoom_preset_change(3);
}

static gboolean _lib_navigation_button_press_callback(GtkWidget *widget, GdkEventButton *event,
                                                      gpointer user_data)
{
  dt_lib_module_t *self = (dt_lib_module_t *)user_data;
  dt_lib_navigation_t *d = (dt_lib_navigation_t *)self->data;

  GtkAllocation allocation;
  gtk_widget_get_allocation(widget, &allocation);
  int w = allocation.width;
  int h = allocation.height;
  if(event->x >= w - DT_NAVIGATION_INSET - d->zoom_h - d->zoom_w
     && event->y >= h - DT_NAVIGATION_INSET - d->zoom_h)
  {
    // we show the zoom menu
    GtkMenuShell *menu = GTK_MENU_SHELL(gtk_menu_new());
    GtkWidget *item;

    item = gtk_menu_item_new_with_label(_("small"));
    g_signal_connect(G_OBJECT(item), "activate", G_CALLBACK(_zoom_preset_mini), self);
    gtk_menu_shell_append(menu, item);

    item = gtk_menu_item_new_with_label(_("fit to screen"));
    g_signal_connect(G_OBJECT(item), "activate", G_CALLBACK(_zoom_preset_fit), self);
    gtk_menu_shell_append(menu, item);

    item = gtk_menu_item_new_with_label(_("100%"));
    g_signal_connect(G_OBJECT(item), "activate", G_CALLBACK(_zoom_preset_1), self);
    gtk_menu_shell_append(menu, item);

    item = gtk_menu_item_new_with_label(_("200%"));
    g_signal_connect(G_OBJECT(item), "activate", G_CALLBACK(_zoom_preset_2), self);
    gtk_menu_shell_append(menu, item);

    gtk_widget_show_all(GTK_WIDGET(menu));
    gtk_menu_popup(GTK_MENU(menu), NULL, NULL, NULL, NULL, 0, gtk_get_current_event_time());

    return TRUE;
  }
  d->dragging = 1;
  _lib_navigation_set_position(self, event->x, event->y, w, h);
  return TRUE;
}

static gboolean _lib_navigation_button_release_callback(GtkWidget *widget, GdkEventButton *event,
                                                        gpointer user_data)
{
  dt_lib_module_t *self = (dt_lib_module_t *)user_data;
  dt_lib_navigation_t *d = (dt_lib_navigation_t *)self->data;
  d->dragging = 0;

  return TRUE;
}

static gboolean _lib_navigation_leave_notify_callback(GtkWidget *widget, GdkEventCrossing *event,
                                                      gpointer user_data)
{
  return TRUE;
}
// modelines: These editor modelines have been set for all relevant files by tools/update_modelines.sh
// vim: shiftwidth=2 expandtab tabstop=2 cindent
// kate: tab-indents: off; indent-width 2; replace-tabs on; indent-mode cstyle; remove-trailing-space on;<|MERGE_RESOLUTION|>--- conflicted
+++ resolved
@@ -193,16 +193,9 @@
   /* draw navigation image if available */
   if(d->buffer)
   {
-<<<<<<< HEAD
+    cairo_save(cr);
     const int wd = d->wd;
     const int ht = d->ht;
-=======
-    cairo_save(cr);
-    dt_pthread_mutex_t *mutex = &dev->preview_pipe->backbuf_mutex;
-    dt_pthread_mutex_lock(mutex);
-    const int wd = dev->preview_pipe->backbuf_width;
-    const int ht = dev->preview_pipe->backbuf_height;
->>>>>>> ca227480
     const float scale = fminf(width / (float)wd, height / (float)ht);
 
     const int stride = cairo_format_stride_for_width(CAIRO_FORMAT_RGB24, wd);
