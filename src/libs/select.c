--- conflicted
+++ resolved
@@ -65,21 +65,11 @@
       DT_DEBUG_SQLITE3_EXEC(dt_database_get(darktable.db), "delete from selected_images", NULL, NULL, NULL);
       break;
     case 2: // invert
-<<<<<<< HEAD
-      DT_DEBUG_SQLITE3_EXEC(dt_database_get(darktable.db), "create temp table tmp_selection (imgid integer)", NULL, NULL, NULL);
       DT_DEBUG_SQLITE3_EXEC(dt_database_get(darktable.db), "insert into tmp_selection select imgid from selected_images", NULL, NULL, NULL);
       DT_DEBUG_SQLITE3_EXEC(dt_database_get(darktable.db), "delete from selected_images", NULL, NULL, NULL);
       DT_DEBUG_SQLITE3_EXEC(dt_database_get(darktable.db), fullq, NULL, NULL, NULL);
       DT_DEBUG_SQLITE3_EXEC(dt_database_get(darktable.db), "delete from selected_images where imgid in (select imgid from tmp_selection)", NULL, NULL, NULL);
       DT_DEBUG_SQLITE3_EXEC(dt_database_get(darktable.db), "delete from tmp_selection", NULL, NULL, NULL);
-      DT_DEBUG_SQLITE3_EXEC(dt_database_get(darktable.db), "drop table tmp_selection", NULL, NULL, NULL);
-=======
-      DT_DEBUG_SQLITE3_EXEC(darktable.db, "insert into tmp_selection select imgid from selected_images", NULL, NULL, NULL);
-      DT_DEBUG_SQLITE3_EXEC(darktable.db, "delete from selected_images", NULL, NULL, NULL);
-      DT_DEBUG_SQLITE3_EXEC(darktable.db, fullq, NULL, NULL, NULL);
-      DT_DEBUG_SQLITE3_EXEC(darktable.db, "delete from selected_images where imgid in (select imgid from tmp_selection)", NULL, NULL, NULL);
-      DT_DEBUG_SQLITE3_EXEC(darktable.db, "delete from tmp_selection", NULL, NULL, NULL);
->>>>>>> 15d9de8b
       break;
     case 4: // untouched
       dt_collection_set_filter_flags (collection, (dt_collection_get_filter_flags(collection)|COLLECTION_FILTER_UNALTERED));
