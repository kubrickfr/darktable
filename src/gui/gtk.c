--- conflicted
+++ resolved
@@ -393,7 +393,6 @@
 gboolean
 darktable_label_clicked (GtkWidget *widget, GdkEventButton *event, gpointer user_data)
 {
-<<<<<<< HEAD
   GtkWidget *dialog = gtk_about_dialog_new();
   gtk_about_dialog_set_name(GTK_ABOUT_DIALOG(dialog), PACKAGE_NAME);
   gtk_about_dialog_set_version(GTK_ABOUT_DIALOG(dialog), DT_VERSION_DECORATION);
@@ -432,44 +431,6 @@
   gtk_dialog_run(GTK_DIALOG (dialog));
   gtk_widget_destroy(dialog);
   return TRUE;
-=======
-	GtkWidget *dialog = gtk_about_dialog_new();
-	gtk_about_dialog_set_name(GTK_ABOUT_DIALOG(dialog), PACKAGE_NAME);
-	gtk_about_dialog_set_version(GTK_ABOUT_DIALOG(dialog), DT_VERSION_DECORATION);
-	gtk_about_dialog_set_copyright(GTK_ABOUT_DIALOG(dialog), "copyright (c) johannes hanika 2009-2010");
-	gtk_about_dialog_set_comments(GTK_ABOUT_DIALOG(dialog), _("organize and develop images from digital cameras"));
-	gtk_about_dialog_set_website(GTK_ABOUT_DIALOG(dialog), "http://darktable.sf.net/");
-	gtk_about_dialog_set_logo_icon_name(GTK_ABOUT_DIALOG(dialog), "darktable");
-	const char *authors[] =
-			{_("* developers *"),
-			"Hendrik Andersson",
-			"Johannes Hanika",
-			"",
-			_("* ubuntu packaging, color management, video tutorials *"),
-			"Pascal de Bruijn",
-			"",
-			_("* networking, battle testing, translation expert *"),
-			"Alexandre Prokoudine",
-			"",
-			_("* contributors *"),
-			"Alexandre Prokoudine",
-			"Alexander Rabtchevich",
-			"Andrey Kaminsky",
-			"Christian Himpel",
-			"Gregor Quade",
-			"Mikko Ruohola",
-			"Pascal de Bruijn",
-			"Richard Hughes",
-			"Tobias Ellinghaus",
-			"Wyatt Olson",
-			"Xavier Besse", NULL};
-	gtk_about_dialog_set_authors(GTK_ABOUT_DIALOG(dialog), authors);
-			
-	gtk_about_dialog_set_translator_credits(GTK_ABOUT_DIALOG(dialog), _("translator-credits"));
-	gtk_dialog_run(GTK_DIALOG (dialog));
-	gtk_widget_destroy(dialog);
-	return TRUE;
->>>>>>> 9d884c96
 }
 
 static void
@@ -677,7 +638,6 @@
 void
 import_button_clicked (GtkWidget *widget, gpointer user_data)
 {
-<<<<<<< HEAD
   GtkWidget *win = glade_xml_get_widget (darktable.gui->main_window, "main_window");
   GtkWidget *filechooser = gtk_file_chooser_dialog_new (_("import film"),
               GTK_WINDOW (win),
@@ -744,41 +704,6 @@
   gtk_widget_destroy (filechooser);
   win = glade_xml_get_widget (darktable.gui->main_window, "center");
   gtk_widget_queue_draw(win);
-=======
-	GtkWidget *win = glade_xml_get_widget (darktable.gui->main_window, "main_window");
-	GtkWidget *filechooser = gtk_file_chooser_dialog_new (_("import film"),
-							GTK_WINDOW (win),
-							GTK_FILE_CHOOSER_ACTION_SELECT_FOLDER, //GTK_FILE_CHOOSER_ACTION_OPEN,
-							GTK_STOCK_CANCEL, GTK_RESPONSE_CANCEL,
-							GTK_STOCK_OPEN, GTK_RESPONSE_ACCEPT,
-							(char *)NULL);
-
-	gtk_file_chooser_set_select_multiple(GTK_FILE_CHOOSER(filechooser), TRUE);
-
-	if (gtk_dialog_run (GTK_DIALOG (filechooser)) == GTK_RESPONSE_ACCEPT)
-	{
-		char *filename;
-		GSList *list = gtk_file_chooser_get_filenames (GTK_FILE_CHOOSER (filechooser));
-		GSList *it = list;
-		int id = 0;
-		while(it)
-		{
-			filename = (char *)it->data;
-			id = dt_film_import(filename);
-			g_free (filename);
-			it = g_slist_next(it);
-		}
-		if(id)
-		{
-			dt_film_open(id);
-			dt_ctl_switch_mode_to(DT_LIBRARY);
-		}
-		g_slist_free (list);
-	}
-	gtk_widget_destroy (filechooser);
-	win = glade_xml_get_widget (darktable.gui->main_window, "center");
-	gtk_widget_queue_draw(win);
->>>>>>> 9d884c96
 }
 
 void
@@ -1058,7 +983,6 @@
 int
 dt_gui_gtk_init(dt_gui_gtk_t *gui, int argc, char *argv[])
 {
-<<<<<<< HEAD
   // unset gtk rc from kde:
   char path[1024], datadir[1024];
   dt_get_datadir(datadir, 1024);
@@ -1239,189 +1163,6 @@
   
   /* initializes the module groups buttonbar control */
   dt_gui_iop_modulegroups_init ();
-=======
-	// unset gtk rc from kde:
-	char path[1024], datadir[1024];
-	dt_get_datadir(datadir, 1024);
-	gchar *themefile = dt_conf_get_string("themefile");
-	snprintf(path, 1023, "%s/%s", datadir, themefile ? themefile : "darktable.gtkrc");
-	if(!g_file_test(path, G_FILE_TEST_EXISTS))
-		snprintf(path, 1023, "%s/%s", DARKTABLE_DATADIR, themefile ? themefile : "darktable.gtkrc");
-	(void)setenv("GTK2_RC_FILES", path, 1);
-
-	GtkWidget *widget;
-
-	gui->num_snapshots = 0;
-	gui->request_snapshot = 0;
-	gui->selected_snapshot = 0;
-	gui->snapshot_image = NULL;
-	memset(gui->snapshot, 0, sizeof(gui->snapshot));
-	for(int k=0;k<4;k++) snprintf(gui->snapshot[k].filename, 30, "/tmp/dt_snapshot_%d.png", k);
-	gui->presets_popup_menu = NULL;
-	if (!g_thread_supported ()) g_thread_init(NULL);
-	gdk_threads_init();
-	gdk_threads_enter();
-	gtk_init (&argc, &argv);
-
-	if(g_file_test(path, G_FILE_TEST_EXISTS)) gtk_rc_parse (path);
-	else
-	{
-		fprintf(stderr, "[gtk_init] could not find darktable.gtkrc in . or %s!\n", datadir);
-		return 1;
-	}
-	g_free(themefile);
-
-	
-	/* load the interface */
-	snprintf(path, 1023, "%s/darktable.glade", datadir);
-	if(g_file_test(path, G_FILE_TEST_EXISTS)) darktable.gui->main_window = glade_xml_new (path, NULL, NULL);
-	else
-	{
-		snprintf(path, 1023, "%s/darktable.glade", DARKTABLE_DATADIR);
-		if(g_file_test(path, G_FILE_TEST_EXISTS)) darktable.gui->main_window = glade_xml_new (path, NULL, NULL);
-		else
-		{
-			fprintf(stderr, "[gtk_init] could not find darktable.glade in . or %s!\n", DARKTABLE_DATADIR);
-			return 1;
-		}
-	}
-
-	// set constant width from gconf key
-	int panel_width = dt_conf_get_int("panel_width");
-	if(panel_width < 20 || panel_width > 500)
-	{
-		// fix for unset/insane values.
-		panel_width = 300;
-		dt_conf_set_int("panel_width", panel_width);
-	}
-	widget = glade_xml_get_widget (darktable.gui->main_window, "right");
-	gtk_widget_set_size_request (widget, panel_width, -1);
-	widget = glade_xml_get_widget (darktable.gui->main_window, "left");
-	gtk_widget_set_size_request (widget, panel_width, -1);
-	widget = glade_xml_get_widget (darktable.gui->main_window, "right_vbox");
-	gtk_widget_set_size_request (widget, panel_width-5, -1);
-	widget = glade_xml_get_widget (darktable.gui->main_window, "left_vbox");
-	gtk_widget_set_size_request (widget, panel_width-5, -1);
-	// leave some space for scrollbars to appear:
-	widget = glade_xml_get_widget (darktable.gui->main_window, "plugins_vbox");
-	gtk_widget_set_size_request (widget, panel_width-5-13, -1);
-	widget = glade_xml_get_widget (darktable.gui->main_window, "left_scrolled");
-	gtk_widget_set_size_request (widget, panel_width-5-13, -1);
-	// and make the scrollbars disappear when not needed:
-	widget = glade_xml_get_widget (darktable.gui->main_window, "left_scrolledwindow");
-	gtk_scrolled_window_set_policy(GTK_SCROLLED_WINDOW(widget), GTK_POLICY_NEVER, GTK_POLICY_AUTOMATIC);
-	widget = glade_xml_get_widget (darktable.gui->main_window, "right_scrolledwindow");
-	gtk_scrolled_window_set_policy(GTK_SCROLLED_WINDOW(widget), GTK_POLICY_NEVER, GTK_POLICY_AUTOMATIC);
-	
-	// create preferences button:
-	widget = glade_xml_get_widget (darktable.gui->main_window, "topfilterhbox");
-	GtkWidget *button = dtgtk_button_new(dtgtk_cairo_paint_preferences, CPF_STYLE_FLAT);
-	gtk_box_pack_end(GTK_BOX(widget), button, FALSE, FALSE, 20);
-	gtk_object_set(GTK_OBJECT(button), "tooltip-text", _("show global preferences"), NULL);
-	g_signal_connect (G_OBJECT (button), "clicked",
-										G_CALLBACK (preferences_button_clicked),
-										NULL);
-
-
-	// Update the devices module with available devices
-#if defined(HAVE_GPHOTO2)
-	dt_gui_devices_init();
-#endif
-	
-	dt_gui_background_jobs_init();
-	
-	/* connect the signals in the interface */
-
-	widget = glade_xml_get_widget (darktable.gui->main_window, "button_import");
-	g_signal_connect (G_OBJECT (widget), "clicked",
-										G_CALLBACK (import_button_clicked),
-										NULL);
-
-	widget = glade_xml_get_widget (darktable.gui->main_window, "button_import_single");
-	g_signal_connect (G_OBJECT (widget), "clicked",
-										G_CALLBACK (import_single_button_clicked),
-										NULL);
-
-	/* Have the delete event (window close) end the program */
-	dt_get_datadir(datadir, 1024);
-	snprintf(path, 1024, "%s/icons", datadir);
-	gtk_icon_theme_append_search_path (gtk_icon_theme_get_default (), path);
-	widget = glade_xml_get_widget (darktable.gui->main_window, "main_window");
-	gtk_window_set_icon_name(GTK_WINDOW(widget), "darktable");
-	gtk_window_set_title(GTK_WINDOW(widget), "Darktable");
-
-	g_signal_connect (G_OBJECT (widget), "delete_event",
-										G_CALLBACK (quit), NULL);
-	g_signal_connect (G_OBJECT (widget), "key-press-event",
-										G_CALLBACK (key_pressed_override), NULL);
-	g_signal_connect (G_OBJECT (widget), "key-release-event",
-										G_CALLBACK (key_released), NULL);
-				
-	gtk_widget_show_all(widget);
-
-	widget = glade_xml_get_widget (darktable.gui->main_window, "darktable_label");
-	gtk_label_set_label(GTK_LABEL(widget), "<span color=\"#7f7f7f\"><big><b>"PACKAGE_NAME" "DT_VERSION_DECORATION"</b></big></span>");
-	
-	widget = glade_xml_get_widget (darktable.gui->main_window, "center");
-
-	g_signal_connect (G_OBJECT (widget), "key-press-event",
-										G_CALLBACK (key_pressed), NULL);
-	g_signal_connect (G_OBJECT (widget), "configure-event",
-										G_CALLBACK (configure), NULL);
-	g_signal_connect (G_OBJECT (widget), "expose-event",
-										G_CALLBACK (expose), NULL);
-	g_signal_connect (G_OBJECT (widget), "motion-notify-event",
-										G_CALLBACK (mouse_moved), NULL);
-	g_signal_connect (G_OBJECT (widget), "leave-notify-event",
-										G_CALLBACK (center_leave), NULL);
-	g_signal_connect (G_OBJECT (widget), "enter-notify-event",
-										G_CALLBACK (center_enter), NULL);
-	g_signal_connect (G_OBJECT (widget), "button-press-event",
-										G_CALLBACK (button_pressed), NULL);
-	g_signal_connect (G_OBJECT (widget), "button-release-event",
-										G_CALLBACK (button_released), NULL);
-	g_signal_connect (G_OBJECT (widget), "scroll-event",
-										G_CALLBACK (scrolled), NULL);
-	// TODO: left, right, top, bottom:
-	//leave-notify-event
-
-	widget = glade_xml_get_widget (darktable.gui->main_window, "leftborder");
-	g_signal_connect (G_OBJECT (widget), "expose-event", G_CALLBACK (expose_borders), (gpointer)0);
-	g_signal_connect (G_OBJECT (widget), "button-press-event", G_CALLBACK (borders_button_pressed), (gpointer)0);
-	g_signal_connect (G_OBJECT (widget), "scroll-event", G_CALLBACK (borders_scrolled), (gpointer)0);
-	widget = glade_xml_get_widget (darktable.gui->main_window, "rightborder");
-	g_signal_connect (G_OBJECT (widget), "expose-event", G_CALLBACK (expose_borders), (gpointer)1);
-	g_signal_connect (G_OBJECT (widget), "button-press-event", G_CALLBACK (borders_button_pressed), (gpointer)1);
-	g_signal_connect (G_OBJECT (widget), "scroll-event", G_CALLBACK (borders_scrolled), (gpointer)1);
-	widget = glade_xml_get_widget (darktable.gui->main_window, "topborder");
-	g_signal_connect (G_OBJECT (widget), "expose-event", G_CALLBACK (expose_borders), (gpointer)2);
-	g_signal_connect (G_OBJECT (widget), "button-press-event", G_CALLBACK (borders_button_pressed), (gpointer)2);
-	g_signal_connect (G_OBJECT (widget), "scroll-event", G_CALLBACK (borders_scrolled), (gpointer)2);
-	widget = glade_xml_get_widget (darktable.gui->main_window, "bottomborder");
-	g_signal_connect (G_OBJECT (widget), "expose-event", G_CALLBACK (expose_borders), (gpointer)3);
-	g_signal_connect (G_OBJECT (widget), "button-press-event", G_CALLBACK (borders_button_pressed), (gpointer)3);
-	g_signal_connect (G_OBJECT (widget), "scroll-event", G_CALLBACK (borders_scrolled), (gpointer)3);
-
-	
-
-	widget = glade_xml_get_widget (darktable.gui->main_window, "navigation");
-	dt_gui_navigation_init(&gui->navigation, widget);
-	gtk_widget_set_size_request(widget, -1, panel_width*.5);
-
-	widget = glade_xml_get_widget (darktable.gui->main_window, "histogram");
-	gtk_widget_set_size_request(widget, -1, panel_width*.5);
-	dt_gui_histogram_init(&gui->histogram, widget);
-
-	dt_gui_filmview_init();
-
-	dt_gui_presets_init();
-
-	// image op history
-	dt_gui_iop_history_init();
-	
-	/* initializes the module groups buttonbar control */
-	dt_gui_iop_modulegroups_init ();
->>>>>>> 9d884c96
  
 	/*for(long int k=0;k<10;k++)
 	{
