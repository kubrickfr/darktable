/*
    This file is part of darktable,
    Copyright (C) 2014-2020 darktable developers.

    darktable is free software: you can redistribute it and/or modify
    it under the terms of the GNU General Public License as published by
    the Free Software Foundation, either version 3 of the License, or
    (at your option) any later version.

    darktable is distributed in the hope that it will be useful,
    but WITHOUT ANY WARRANTY; without even the implied warranty of
    MERCHANTABILITY or FITNESS FOR A PARTICULAR PURPOSE.  See the
    GNU General Public License for more details.

    You should have received a copy of the GNU General Public License
    along with darktable.  If not, see <http://www.gnu.org/licenses/>.
*/

#ifdef HAVE_CONFIG_H
#include "config.h"
#endif
#include "bauhaus/bauhaus.h"
#include "common/interpolation.h"
#include "common/opencl.h"
#include "common/math.h"
#include "control/conf.h"
#include "control/control.h"
#include "develop/imageop.h"
#include "gui/accelerators.h"
#include "gui/gtk.h"
#include "iop/iop_api.h"
#include <assert.h>
#include <cairo.h>
#include <complex.h>
#include <math.h>
#include <stdlib.h>

#ifdef _OPENMP
#include <omp.h>
#endif

// this is the version of the modules parameters, and includes version information about compile-time dt
DT_MODULE_INTROSPECTION(1, dt_iop_liquify_params_t)

#pragma GCC diagnostic ignored "-Wshadow"

#define MAX_NODES 100 // max of nodes in one instance

const int   LOOKUP_OVERSAMPLE = 10;
const int   INTERPOLATION_POINTS = 100; // when interpolating bezier
const float STAMP_RELOCATION = 0.1;     // how many radii to move stamp forward when following a path

#define CONF_RADIUS "plugins/darkroom/liquify/radius"
#define CONF_ANGLE "plugins/darkroom/liquify/angle"
#define CONF_STRENGTH "plugins/darkroom/liquify/strength"

// enum of layers. sorted back to front.

typedef enum
{
  DT_LIQUIFY_LAYER_BACKGROUND,
  DT_LIQUIFY_LAYER_RADIUS,
  DT_LIQUIFY_LAYER_HARDNESS1,
  DT_LIQUIFY_LAYER_HARDNESS2,
  DT_LIQUIFY_LAYER_WARPS,
  DT_LIQUIFY_LAYER_PATH,
  DT_LIQUIFY_LAYER_CTRLPOINT1_HANDLE,
  DT_LIQUIFY_LAYER_CTRLPOINT2_HANDLE,
  DT_LIQUIFY_LAYER_RADIUSPOINT_HANDLE,
  DT_LIQUIFY_LAYER_HARDNESSPOINT1_HANDLE,
  DT_LIQUIFY_LAYER_HARDNESSPOINT2_HANDLE,
  DT_LIQUIFY_LAYER_STRENGTHPOINT_HANDLE,
  DT_LIQUIFY_LAYER_CENTERPOINT,
  DT_LIQUIFY_LAYER_CTRLPOINT1,
  DT_LIQUIFY_LAYER_CTRLPOINT2,
  DT_LIQUIFY_LAYER_RADIUSPOINT,
  DT_LIQUIFY_LAYER_HARDNESSPOINT1,
  DT_LIQUIFY_LAYER_HARDNESSPOINT2,
  DT_LIQUIFY_LAYER_STRENGTHPOINT,
  DT_LIQUIFY_LAYER_LAST
} dt_liquify_layer_enum_t;

typedef enum
{
  DT_LIQUIFY_LAYER_FLAG_HIT_TEST      =  1,   ///< include layer in hit testing
  DT_LIQUIFY_LAYER_FLAG_PREV_SELECTED =  2,   ///< show if previous node is selected
  DT_LIQUIFY_LAYER_FLAG_NODE_SELECTED =  4,   ///< show if node is selected
  DT_LIQUIFY_LAYER_FLAG_POINT_TOOL    =  8,   ///< show if point tool active
  DT_LIQUIFY_LAYER_FLAG_LINE_TOOL     = 16,   ///< show if line tool active
  DT_LIQUIFY_LAYER_FLAG_CURVE_TOOL    = 32,   ///< show if line tool active
  DT_LIQUIFY_LAYER_FLAG_NODE_TOOL     = 64,   ///< show if node tool active
  DT_LIQUIFY_LAYER_FLAG_ANY_TOOL      = 8 + 16 + 32 + 64,
} dt_liquify_layer_flag_enum_t;

typedef struct
{
  float red, green, blue, alpha;
} dt_liquify_rgba_t;

#define COLOR_NULL                 { 0.0, 0.0, 0.0, 0.8 }
#define GREY                       { 0.3, 0.3, 0.3, 0.8 }
#define LGREY                      { 0.8, 0.8, 0.8, 1.0 }
#define COLOR_DEBUG                { 0.9, 0.9, 0.0, 1.0 }
static const dt_liquify_rgba_t DT_LIQUIFY_COLOR_SELECTED = { 1.0, 1.0, 1.0, 1.0 };
static const dt_liquify_rgba_t DT_LIQUIFY_COLOR_HOVER    = { 1.0, 1.0, 1.0, 0.8 };

typedef struct
{
  dt_liquify_layer_enum_t hover_master;    ///< hover whenever master layer hovers, eg. to
  dt_liquify_rgba_t fg;                    ///< the foreground color for this layer
  dt_liquify_rgba_t bg;                    ///< the background color for this layer
  double opacity;                          ///< the opacity of this layer
                                           ///  highlight the whole radius when only the
                                           ///  radius point is hovered
  dt_liquify_layer_flag_enum_t flags;      ///< various flags for layer
  const char *hint;                        ///< hint displayed when hovering
} dt_liquify_layer_t;

dt_liquify_layer_t dt_liquify_layers[] =
{
  { DT_LIQUIFY_LAYER_BACKGROUND,     COLOR_NULL,  COLOR_NULL, 0.0,  0,                                                                                                      },
  { DT_LIQUIFY_LAYER_RADIUS,         COLOR_DEBUG, COLOR_NULL, 0.25, DT_LIQUIFY_LAYER_FLAG_ANY_TOOL,                                                                         },
  { DT_LIQUIFY_LAYER_HARDNESS1,      COLOR_DEBUG, COLOR_NULL, 1.0,  0,                                                                                                      },
  { DT_LIQUIFY_LAYER_HARDNESS2,      COLOR_DEBUG, COLOR_NULL, 1.0,  0,                                                                                                      },
  { DT_LIQUIFY_LAYER_WARPS,          COLOR_DEBUG, LGREY,      0.5,  DT_LIQUIFY_LAYER_FLAG_ANY_TOOL,                                                                         },
  { DT_LIQUIFY_LAYER_PATH,           GREY,        LGREY,      1.0,  DT_LIQUIFY_LAYER_FLAG_ANY_TOOL  | DT_LIQUIFY_LAYER_FLAG_HIT_TEST,                                       },
  { DT_LIQUIFY_LAYER_CTRLPOINT1,     GREY,        LGREY,      1.0,  DT_LIQUIFY_LAYER_FLAG_NODE_TOOL,                                                                        },
  { DT_LIQUIFY_LAYER_CTRLPOINT2,     GREY,        LGREY,      1.0,  DT_LIQUIFY_LAYER_FLAG_NODE_TOOL,                                                                        },
  { DT_LIQUIFY_LAYER_RADIUSPOINT,    GREY,        LGREY,      1.0,  DT_LIQUIFY_LAYER_FLAG_NODE_TOOL,                                                                        },
  { DT_LIQUIFY_LAYER_HARDNESSPOINT1, GREY,        LGREY,      1.0,  DT_LIQUIFY_LAYER_FLAG_NODE_TOOL | DT_LIQUIFY_LAYER_FLAG_NODE_SELECTED,                                  },
  { DT_LIQUIFY_LAYER_HARDNESSPOINT2, GREY,        LGREY,      1.0,  DT_LIQUIFY_LAYER_FLAG_NODE_TOOL | DT_LIQUIFY_LAYER_FLAG_NODE_SELECTED,                                  },
  { DT_LIQUIFY_LAYER_STRENGTHPOINT,  GREY,        LGREY,      1.0,  DT_LIQUIFY_LAYER_FLAG_ANY_TOOL,                                                                         },
  { DT_LIQUIFY_LAYER_CENTERPOINT,    GREY,        LGREY,      1.0,  DT_LIQUIFY_LAYER_FLAG_ANY_TOOL  | DT_LIQUIFY_LAYER_FLAG_HIT_TEST,                                       },
  { DT_LIQUIFY_LAYER_CTRLPOINT1,     GREY,        LGREY,      1.0,  DT_LIQUIFY_LAYER_FLAG_NODE_TOOL | DT_LIQUIFY_LAYER_FLAG_HIT_TEST,                                       },
  { DT_LIQUIFY_LAYER_CTRLPOINT2,     GREY,        LGREY,      1.0,  DT_LIQUIFY_LAYER_FLAG_NODE_TOOL | DT_LIQUIFY_LAYER_FLAG_HIT_TEST,                                       },
  { DT_LIQUIFY_LAYER_RADIUSPOINT,    GREY,        LGREY,      1.0,  DT_LIQUIFY_LAYER_FLAG_NODE_TOOL | DT_LIQUIFY_LAYER_FLAG_HIT_TEST,                                       },
  { DT_LIQUIFY_LAYER_HARDNESSPOINT1, GREY,        LGREY,      1.0,  DT_LIQUIFY_LAYER_FLAG_NODE_TOOL | DT_LIQUIFY_LAYER_FLAG_NODE_SELECTED | DT_LIQUIFY_LAYER_FLAG_HIT_TEST, },
  { DT_LIQUIFY_LAYER_HARDNESSPOINT2, GREY,        LGREY,      1.0,  DT_LIQUIFY_LAYER_FLAG_NODE_TOOL | DT_LIQUIFY_LAYER_FLAG_NODE_SELECTED | DT_LIQUIFY_LAYER_FLAG_HIT_TEST, },
  { DT_LIQUIFY_LAYER_STRENGTHPOINT,  GREY,        LGREY,      1.0,  DT_LIQUIFY_LAYER_FLAG_ANY_TOOL  | DT_LIQUIFY_LAYER_FLAG_HIT_TEST,                                       }
};

typedef enum
{
  DT_LIQUIFY_UI_WIDTH_THINLINE,
  DT_LIQUIFY_UI_WIDTH_THICKLINE,
  DT_LIQUIFY_UI_WIDTH_DOUBLELINE,
  DT_LIQUIFY_UI_WIDTH_GIZMO,
  DT_LIQUIFY_UI_WIDTH_GIZMO_SMALL,
  DT_LIQUIFY_UI_WIDTH_DEFAULT_RADIUS,
  DT_LIQUIFY_UI_WIDTH_DEFAULT_STRENGTH,
  DT_LIQUIFY_UI_WIDTH_MIN_DRAG,
  DT_LIQUIFY_UI_WIDTH_LAST
} dt_liquify_ui_width_enum_t;

float dt_liquify_ui_widths [] =
{
  // value in 1/96 inch (that is: in pixels on a standard 96 dpi screen)
    2.0, // DT_LIQUIFY_UI_WIDTH_THINLINE
    3.0, // DT_LIQUIFY_UI_WIDTH_THICKLINE
    3.0, // DT_LIQUIFY_UI_WIDTH_DOUBLELINE
    9.0, // DT_LIQUIFY_UI_WIDTH_GIZMO
    7.0, // DT_LIQUIFY_UI_WIDTH_GIZMO_SMALL
  100.0, // DT_LIQUIFY_UI_WIDTH_DEFAULT_RADIUS,
   50.0, // DT_LIQUIFY_UI_WIDTH_DEFAULT_STRENGTH,
    4.0  // DT_LIQUIFY_UI_WIDTH_MIN_DRAG
};

typedef enum
{
  DT_LIQUIFY_WARP_TYPE_LINEAR,         ///< A linear warp originating from one point.
  DT_LIQUIFY_WARP_TYPE_RADIAL_GROW,    ///< A radial warp originating from one point.
  DT_LIQUIFY_WARP_TYPE_RADIAL_SHRINK,
  DT_LIQUIFY_WARP_TYPE_LAST
} dt_liquify_warp_type_enum_t;

typedef enum
{
  DT_LIQUIFY_NODE_TYPE_CUSP,
  DT_LIQUIFY_NODE_TYPE_SMOOTH,
  DT_LIQUIFY_NODE_TYPE_SYMMETRICAL,
  DT_LIQUIFY_NODE_TYPE_AUTOSMOOTH,
  DT_LIQUIFY_NODE_TYPE_LAST
} dt_liquify_node_type_enum_t;

typedef enum
{
  DT_LIQUIFY_STATUS_NONE = 0,
  DT_LIQUIFY_STATUS_NEW = 1,
  DT_LIQUIFY_STATUS_INTERPOLATED = 2,
  DT_LIQUIFY_STATUS_PREVIEW = 4,
  DT_LIQUIFY_STATUS_LAST
} dt_liquify_status_enum_t;

// enumerates the shapes types we use.

typedef enum
{
  DT_LIQUIFY_PATH_INVALIDATED = 0,
  DT_LIQUIFY_PATH_MOVE_TO_V1,
  DT_LIQUIFY_PATH_LINE_TO_V1,
  DT_LIQUIFY_PATH_CURVE_TO_V1,
} dt_liquify_path_data_enum_t;

typedef struct
{
  dt_liquify_path_data_enum_t type;
  dt_liquify_node_type_enum_t node_type;
  dt_liquify_layer_enum_t selected;
  dt_liquify_layer_enum_t hovered;
  int8_t prev;
  int8_t idx;
  int8_t next;
} dt_liquify_path_header_t;

// Scalars and vectors are represented here as points because the only
// thing we can reasonably distort_transform are points.

typedef struct
{
  float complex point;
  float complex strength;   ///< a point (the effective strength vector is: strength - point)
  float complex radius;     ///< a point (the effective radius scalar is: cabs (radius - point))
  float control1;           ///< range 0.0 .. 1.0 == radius
  float control2;           ///< range 0.0 .. 1.0 == radius
  dt_liquify_warp_type_enum_t type;
  dt_liquify_status_enum_t status;
} dt_liquify_warp_t;

typedef struct
{
  float complex ctrl1;
  float complex ctrl2;
} dt_liquify_node_t;

// set up lots of alternative ways to get at the popular members.

typedef struct
{
  dt_liquify_path_header_t header;
  dt_liquify_warp_t        warp;
  dt_liquify_node_t        node; // extended node data
} dt_liquify_path_data_t;

typedef struct
{
  dt_liquify_layer_enum_t layer;
  dt_liquify_path_data_t *elem;
} dt_liquify_hit_t;

static const dt_liquify_hit_t NOWHERE = { DT_LIQUIFY_LAYER_BACKGROUND, NULL };

typedef struct
{
  dt_liquify_path_data_t nodes[MAX_NODES];
} dt_iop_liquify_params_t;

typedef struct
{
  int warp_kernel;
} dt_iop_liquify_global_data_t;

typedef struct
{
  dt_pthread_mutex_t lock;
  dt_iop_liquify_params_t params;
  int node_index; // last node index inserted

  float complex last_mouse_pos;
  float complex last_button1_pressed_pos;
  GdkModifierType last_mouse_mods;  ///< GDK modifiers at the time mouse button was pressed.

  dt_liquify_hit_t last_hit;      ///< Element last hit with mouse button.
  dt_liquify_hit_t dragging;      ///< Element being dragged with mouse button.

  dt_liquify_path_data_t *temp;    ///< Points to the element under construction or NULL.
  dt_liquify_status_enum_t status; ///< Various flags.

  cairo_t *fake_cr;     ///< A fake cairo context for hit testing and coordinate transform.

  GtkLabel *label;
  GtkToggleButton *btn_point_tool, *btn_line_tool, *btn_curve_tool, *btn_node_tool;

} dt_iop_liquify_gui_data_t;


// this returns a translatable name
const char *name()
{
  return _("liquify");
}

int default_group()
{
  return IOP_GROUP_CORRECT;
}

int flags()
{
  return IOP_FLAGS_SUPPORTS_BLENDING;
}

int operation_tags()
{
   return IOP_TAG_DISTORT;
}

int default_colorspace(dt_iop_module_t *self, dt_dev_pixelpipe_t *pipe, dt_dev_pixelpipe_iop_t *piece)
{
  return iop_cs_rgb;
}

/******************************************************************************/
/* Code common to op-engine and gui.                                          */
/******************************************************************************/

static inline float get_rot(const dt_liquify_warp_type_enum_t warp_type)
{
  if (warp_type == DT_LIQUIFY_WARP_TYPE_RADIAL_SHRINK)
    return DT_M_PI_F;
  else
    return 0.0f;
}

static dt_liquify_path_data_t *node_alloc (dt_iop_liquify_params_t *p, int *node_index)
{
  for (int k=0; k<MAX_NODES; k++)
    if (p->nodes[k].header.type == DT_LIQUIFY_PATH_INVALIDATED)
    {
      *node_index = k;
      p->nodes[k].header.idx = k;
      p->nodes[k].header.next = p->nodes[k].header.prev = -1;
      p->nodes[k].header.selected = p->nodes[k].header.hovered = 0;
      return &p->nodes[k];
    }
  return NULL;
}

static dt_liquify_path_data_t *node_prev (dt_iop_liquify_params_t *p, const dt_liquify_path_data_t *n)
{
  if (n->header.prev == -1)
    return NULL;
  else
    return &p->nodes[n->header.prev];
}

static dt_liquify_path_data_t *node_get (dt_iop_liquify_params_t *p, const int index)
{
  if (index > -1 && index < MAX_NODES)
    return &p->nodes[index];
  else
    return NULL;
}

static dt_liquify_path_data_t *node_next (dt_iop_liquify_params_t *p, const dt_liquify_path_data_t *n)
{
  if (n->header.next == -1)
    return NULL;
  else
    return &p->nodes[n->header.next];
}

static void node_insert_before (dt_iop_liquify_params_t *p, dt_liquify_path_data_t *this, dt_liquify_path_data_t *new)
{
  new->header.next  = this->header.idx;
  new->header.prev  = this->header.prev;
  if (this->header.prev != -1)
    p->nodes[this->header.prev].header.next = new->header.idx;
  this->header.prev = new->header.idx;
}

static void node_gc (dt_iop_liquify_params_t *p)
{
  int last=0;
  for (last=MAX_NODES-1; last>0; last--)
    if (p->nodes[last].header.type != DT_LIQUIFY_PATH_INVALIDATED)
      break;
  int k = 0;

  while (k<=last)
  {
    if (p->nodes[k].header.type == DT_LIQUIFY_PATH_INVALIDATED)
    {
      for (int e=0; e<last; e++)
      {
        //  then move slot if above position k
        if (e >= k)                       p->nodes[e] = p->nodes[e+1];
        //  update all pointers above position k
        if (e >= k)                       p->nodes[e].header.idx--;
        if (p->nodes[e].header.prev >= k) p->nodes[e].header.prev--;
        if (p->nodes[e].header.next >= k) p->nodes[e].header.next--;
      }
      last--;
    }
    else
      k++;
  }
  //  invalidate all nodes beyond the last moved one
  for (int k=last+1; k<MAX_NODES; k++)
    p->nodes[k].header.type = DT_LIQUIFY_PATH_INVALIDATED;
}

static void node_delete (dt_iop_liquify_params_t *p, dt_liquify_path_data_t *this)
{
  dt_liquify_path_data_t *prev = node_prev (p, this);
  dt_liquify_path_data_t *next = node_next (p, this);

  if (!prev && next)
  {
    next->header.prev = -1;
    next->header.type = DT_LIQUIFY_PATH_MOVE_TO_V1;
  }
  else if (prev)
  {
    prev->header.next = this->header.next;

    if (next)
      next->header.prev = prev->header.idx;
  }

  this->header.prev = this->header.next = - 1;
  this->header.type = DT_LIQUIFY_PATH_INVALIDATED;
  node_gc (p);
}

static void path_delete (dt_iop_liquify_params_t *p, dt_liquify_path_data_t *this)
{
  dt_liquify_path_data_t *n = this;

  // clear next
  while (n)
  {
    n->header.type = DT_LIQUIFY_PATH_INVALIDATED;
    n = node_next (p, n);
  }

  // clear prev
  n = this;
  while (n)
  {
    n->header.type = DT_LIQUIFY_PATH_INVALIDATED;
    n = node_prev (p, n);
  }
  node_gc (p);
}

int _dev_distort_transform_plus(dt_develop_t *dev, dt_dev_pixelpipe_t *pipe, const double iop_order, const int transf_direction,
                                  float *points, size_t points_count)
{
  // this is called from the dt_dev_distort_transform_plus(), so the history is already locked
  GList *modules = g_list_first(pipe->iop);
  GList *pieces = g_list_first(pipe->nodes);
  while(modules)
  {
    if(!pieces)
    {
      return 0;
    }
    dt_iop_module_t *module = (dt_iop_module_t *)(modules->data);
    dt_dev_pixelpipe_iop_t *piece = (dt_dev_pixelpipe_iop_t *)(pieces->data);
    if(piece->enabled && ((transf_direction == DT_DEV_TRANSFORM_DIR_ALL)
                          || (transf_direction == DT_DEV_TRANSFORM_DIR_FORW_INCL && module->iop_order >= iop_order)
                          || (transf_direction == DT_DEV_TRANSFORM_DIR_FORW_EXCL && module->iop_order > iop_order)
                          || (transf_direction == DT_DEV_TRANSFORM_DIR_BACK_INCL && module->iop_order <= iop_order)
                          || (transf_direction == DT_DEV_TRANSFORM_DIR_BACK_EXCL && module->iop_order < iop_order)) &&
      !(dev->gui_module && dev->gui_module->operation_tags_filter() & module->operation_tags()))
    {
      module->distort_transform(module, piece, points, points_count);
    }
    modules = g_list_next(modules);
    pieces = g_list_next(pieces);
  }
  return 1;
}
int _dev_distort_backtransform_plus(dt_develop_t *dev, dt_dev_pixelpipe_t *pipe, const double iop_order, const int transf_direction,
                                      float *points, size_t points_count)
{
  // this is called from the dt_dev_distort_backtransform_plus(), so the history is already locked
  GList *modules = g_list_last(pipe->iop);
  GList *pieces = g_list_last(pipe->nodes);
  while(modules)
  {
    if(!pieces)
    {
      return 0;
    }
    dt_iop_module_t *module = (dt_iop_module_t *)(modules->data);
    dt_dev_pixelpipe_iop_t *piece = (dt_dev_pixelpipe_iop_t *)(pieces->data);
    if(piece->enabled && ((transf_direction == DT_DEV_TRANSFORM_DIR_ALL)
                          || (transf_direction == DT_DEV_TRANSFORM_DIR_FORW_INCL && module->iop_order >= iop_order)
                          || (transf_direction == DT_DEV_TRANSFORM_DIR_FORW_EXCL && module->iop_order > iop_order)
                          || (transf_direction == DT_DEV_TRANSFORM_DIR_BACK_INCL && module->iop_order <= iop_order)
                          || (transf_direction == DT_DEV_TRANSFORM_DIR_BACK_EXCL && module->iop_order < iop_order)) &&
      !(dev->gui_module && dev->gui_module->operation_tags_filter() & module->operation_tags()))
    {
      module->distort_backtransform(module, piece, points, points_count);
    }
    modules = g_list_previous(modules);
    pieces = g_list_previous(pieces);
  }
  return 1;
}

/**
 * The functions in this group help transform between coordinate
 * systems.  (In darktable nomenclature this kind of transform is
 * called 'distort').
 *
 * The transforms between coordinate systems are not necessarily
 * perspective transforms (eg. lensfun), therefore no transformation
 * matrix can be specified for them, instead all points to be
 * transformed have to be passed through a darktable function.
 *
 * Note: only points may be sensibly 'distorted'. Vectors and scalars
 * don't have a meaningful 'distort'.
 *
 *
 * Explanation of the coordinate systems used by this module:
 *
 * RAW: These are sensor coordinates. They go from x=0, y=0 to x=<sensor
 * width>, y=<sensor height>. In a landscape picture (rotated 0°) x=0,
 * y=0 will be top left. In a portrait picture (rotated 90°
 * counter-clockwise) x=0, y=0 will be bottom left.
 *
 * The user probably wants liquified regions to be anchored to the
 * motive when more transformations are added, eg. a different
 * cropping of the image.  For this to work, all coordinates we store
 * or pass between gui and pipe are RAW sensor coordinates.
 *
 *
 * PIECE: These are coordinates based on the size of our pipe piece.
 * They go from x=0, y=0 to x=<width of piece>, y=<height of piece>.
 * PIECE coordinates should only be used while processing an image.
 *
 * Note: Currently (as of darktable 1.7) there are no geometry
 * transforms between RAW and PIECE (our module coming very early in
 * the pipe), but this may change in a later release. By allowing for
 * them now, we are prepared for pipe order re-shuffeling.
 *
 *
 * CAIRO: These are coordinates based on the cairo view.  The extent
 * of the longest side of the cooked picture is normalized to 1.0.
 * x=0, y=0 is the top left of the cooked picture.  x=u, y=v is the
 * bottom right of a cooked picture with u<=1, v<=1 and either u==1 or
 * v==1 depending on orientation.  Note that depending on pan and zoom
 * cairo view borders and cooked picture borders may intersect in many
 * ways.
 *
 * The normalized scale helps in choosing default values for vectors and
 * radii.
 *
 * VIEW: These are coordinates based on the cairo view. x=0, y=0 being
 * top left and x=<view width>, y=<view height> being bottom right.
 * The parameters to the mouse_moved, button_pressed, and
 * button_released functions are in this system.
 *
 * This system is also used for sizing ui-elements. They cannot be
 * expressed in CAIRO coordinates because they should not change size
 * when zooming the picture.
 *
 * To get sensible sizes for ui elements and default warps use this
 * relation between the scales: CAIRO * get_zoom_scale () == VIEW.
 *
 */

typedef struct
{
  dt_develop_t *develop;
  dt_dev_pixelpipe_t *pipe;
  float from_scale;
  float to_scale;
  int transf_direction;
  gboolean from_distort_transform;
} distort_params_t;

static void _distort_paths (const struct dt_iop_module_t *module,
                            const distort_params_t *params, const dt_iop_liquify_params_t *p)
{
  int len = 0;

  // count nodes

  for (int k=0; k<MAX_NODES; k++)
  {
    dt_liquify_path_data_t *data = (dt_liquify_path_data_t *) &p->nodes[k];
    if (data->header.type == DT_LIQUIFY_PATH_INVALIDATED)
      break;

    switch (data->header.type)
    {
    case DT_LIQUIFY_PATH_CURVE_TO_V1:
      len += 2;
      // fall thru
    case DT_LIQUIFY_PATH_MOVE_TO_V1:
    case DT_LIQUIFY_PATH_LINE_TO_V1:
      len += 3;
      break;
    default:
      break;
    }
  }

  // create buffer with all points

  float *buffer = malloc (2 * sizeof (float) * len);
  float *b = buffer;

  for (int k=0; k<MAX_NODES; k++)
  {
    dt_liquify_path_data_t *data = (dt_liquify_path_data_t *) &p->nodes[k];
    if (data->header.type == DT_LIQUIFY_PATH_INVALIDATED)
      break;

    switch (data->header.type)
    {
    case DT_LIQUIFY_PATH_CURVE_TO_V1:
      *b++ = creal (data->node.ctrl1) / params->from_scale;
      *b++ = cimag (data->node.ctrl1) / params->from_scale;
      *b++ = creal (data->node.ctrl2) / params->from_scale;
      *b++ = cimag (data->node.ctrl2) / params->from_scale;
      // fall thru
    case DT_LIQUIFY_PATH_MOVE_TO_V1:
    case DT_LIQUIFY_PATH_LINE_TO_V1:
      *b++ = creal (data->warp.point) / params->from_scale;
      *b++ = cimag (data->warp.point) / params->from_scale;
      *b++ = creal (data->warp.strength) / params->from_scale;
      *b++ = cimag (data->warp.strength) / params->from_scale;
      *b++ = creal (data->warp.radius) / params->from_scale;
      *b++ = cimag (data->warp.radius) / params->from_scale;
      break;
    default:
      break;
    }
  }
  if(params->from_distort_transform)
  {
    if(params->transf_direction == DT_DEV_TRANSFORM_DIR_ALL)
    {
      _dev_distort_transform_plus(params->develop, params->pipe, module->iop_order, DT_DEV_TRANSFORM_DIR_BACK_EXCL, buffer, len);
      _dev_distort_transform_plus(params->develop, params->pipe, module->iop_order, DT_DEV_TRANSFORM_DIR_FORW_EXCL, buffer, len);
    }
    else
      _dev_distort_transform_plus(params->develop, params->pipe, module->iop_order, params->transf_direction, buffer, len);
  }
  else
  {
    if(params->transf_direction == DT_DEV_TRANSFORM_DIR_ALL)
    {
      dt_dev_distort_transform_plus(params->develop, params->pipe, module->iop_order, DT_DEV_TRANSFORM_DIR_BACK_EXCL, buffer, len);
      dt_dev_distort_transform_plus(params->develop, params->pipe, module->iop_order, DT_DEV_TRANSFORM_DIR_FORW_EXCL, buffer, len);
    }
    else
      dt_dev_distort_transform_plus(params->develop, params->pipe, module->iop_order, params->transf_direction, buffer, len);
  }

  // record back the transformed points

  b = buffer;

  for (int k=0; k<MAX_NODES; k++)
  {
    dt_liquify_path_data_t *data = (dt_liquify_path_data_t *) &p->nodes[k];
    if (data->header.type == DT_LIQUIFY_PATH_INVALIDATED)
      break;

    switch (data->header.type)
    {
       case DT_LIQUIFY_PATH_CURVE_TO_V1:
         data->node.ctrl1 = (b[0] + b[1] * I) * params->to_scale;
         b += 2;
         data->node.ctrl2 = (b[0] + b[1] * I) * params->to_scale;
         b += 2;
         // fall thru
       case DT_LIQUIFY_PATH_MOVE_TO_V1:
       case DT_LIQUIFY_PATH_LINE_TO_V1:
         data->warp.point = (b[0] + b[1] * I) * params->to_scale;
         b += 2;
         data->warp.strength = (b[0] + b[1] * I) * params->to_scale;
         b += 2;
         data->warp.radius = (b[0] + b[1] * I) * params->to_scale;
         b += 2;
         break;
       default:
         break;
    }
  }

  free (buffer);
}

static void distort_paths_raw_to_piece (const struct dt_iop_module_t *module,
                                        dt_dev_pixelpipe_t *pipe,
                                        const float roi_in_scale,
                                        dt_iop_liquify_params_t *p,
                                        const gboolean from_distort_transform)
{
  const distort_params_t params = { module->dev, pipe, pipe->iscale, roi_in_scale, DT_DEV_TRANSFORM_DIR_BACK_EXCL, from_distort_transform };
  _distort_paths (module, &params, p);
}

// op-engine code

static inline float complex normalize (const float complex v)
{
  if (cabs (v) < 0.000001f)
    return 1.0f;
  return v / cabs (v);
}

// calculate the linear blend of scalars a and b

static inline float mix (const float a, const float b, const float t)
{
  return a + (b - a) * t;
}


// calculate the linear blend of points p0 and p1

static inline float complex cmix (const float complex p0, const float complex p1, const float t)
{
  return p0 + (p1 - p0) * t;
}

static void mix_warps (dt_liquify_warp_t *result,
                       const dt_liquify_warp_t *warp1,
                       const dt_liquify_warp_t *warp2,
                       const complex float pt,
                       const float t)
{
  result->type     = warp1->type;
  result->control1 = mix  (warp1->control1, warp2->control1, t);
  result->control2 = mix  (warp1->control2, warp2->control2, t);

  const float radius = mix (cabs (warp1->radius - warp1->point), cabs (warp2->radius - warp2->point), t);
  result->radius     = pt + radius;

  const float r    = mix (cabs (warp1->strength - warp1->point), cabs (warp2->strength - warp2->point), t);
  const float phi  = mix (carg (warp1->strength - warp1->point), carg (warp2->strength - warp2->point), t);
  result->strength = pt + r * cexp (phi * I);

  result->point    = pt;
}

// Interpolate a cubic bezier spline into a series of points.

static void interpolate_cubic_bezier (const float complex p0,
                                      const float complex p1,
                                      const float complex p2,
                                      const float complex p3,
                                      float complex buffer[],
                                      const int n)
{
  // convert from bernstein basis to polynomial basis to get faster math
  // See: http://www.tinaja.com/glib/cubemath.pdf
  const float complex A = p3 - 3 * p2 + 3 * p1 -     p0;
  const float complex B =      3 * p2 - 6 * p1 + 3 * p0;
  const float complex C =               3 * p1 - 3 * p0;
  const float complex D =                            p0;

  float complex *buf = buffer;
  const float step = 1.0f / n;
  float t = step;
  *buf++ = p0;

  for (int i = 1; i < n - 1; ++i)
  {
    *buf++ = ((A * t + B) * t + C) * t + D;
    t += step;
  }
  *buf = p3;
}

static GList *interpolate_paths (dt_iop_liquify_params_t *p);

/*
  Get approx. arc length of a curve.

  Used to approximate the arc length of a bezier curve.
*/

static float get_arc_length (const float complex points[], const int n_points)
{
  float length = 0.0f;
  for (int i = 1; i < n_points; i++)
    length += cabs (points[i-1] - points[i]);
  return length;
}

typedef struct
{
  int i;
  double length;
} restart_cookie_t;

/*
  Interpolate a point on a curve at a specified arc length.

  In a bezier curve the parameter t usually does not correspond to
  the arc length.
*/

static float complex point_at_arc_length (const float complex points[], const int n_points,
                                          const float arc_length, restart_cookie_t *restart)
{
  float length = restart ? restart->length : 0.0f;

  for(int i = restart ? restart->i : 1; i < n_points; i++)
  {
    const float prev_length = length;
    length += cabsf (points[i-1] - points[i]);

    if (length >= arc_length)
    {
      const float t = (arc_length - prev_length) / (length - prev_length);
      if (restart)
      {
        restart->i = i;
        restart->length = prev_length;
      }
      return cmix (points[i-1], points[i], t);
    }
  }

  return points[n_points - 1];
}

/*
  Build a lookup table for the warp intensity.

  Lookup table for the warp intensity function: f(x). The warp
  intensity function determines how much a pixel is influenced by the
  warp depending from its distance from a central point.

  Boundary conditions: f(0) must be 1 and f(@a distance) must be 0.
  f'(0) and f'(@a distance) must both be 0 or we'll get artifacts on
  the picture.

  Implementation: a bezier curve with p0 = 0, 1 and p3 = 1, 0. p1 is
  defined by @a control1, 1 and p2 by @a control1, 0.  Because a
  bezier is parameterized on t, we have to reparameterize on x, which
  we do by linear interpolation.

  Octave code:

  t = linspace (0,1,100);
  grid;
  hold on;
  for steps = 0:0.1:1
    cpoints = [0,1; steps,1; steps,0; 1,0];
    bezier = cbezier2poly (cpoints);
    x = polyval (bezier(1,:), t);
    y = polyval (bezier(2,:), t);
    plot (t, interp1 (x, y, t));
  end
  hold off;
*/

static float *
build_lookup_table (const int distance, const float control1, const float control2)
{
  float complex *clookup = dt_alloc_align(64, (distance + 2) * sizeof (float complex));

  interpolate_cubic_bezier (I, control1 + I, control2, 1.0, clookup, distance + 2);

  // reparameterize bezier by x and keep only y values

  float *lookup = dt_alloc_align(64, (distance + 2) * sizeof(float));
  float *ptr = lookup;
  float complex *cptr = clookup + 1;
  const float complex *cptr_end = cptr + distance;
  const float step = 1.0f / (float) distance;
  float x = 0.0f;

  *ptr++ = 1.0f;
  for (int i = 1; i < distance && cptr < cptr_end; i++)
  {
    x += step;
    while (creal (*cptr) < x && cptr < cptr_end)
      cptr++;
    const float dx1 = creal (cptr[0] - cptr[-1]);
    const float dx2 = x - creal (cptr[-1]);
    *ptr++ = cimag (cptr[0]) + (dx2 / dx1) * (cimag (cptr[0]) - cimag (cptr[-1]));
  }
  *ptr++ = 0.0f;

  dt_free_align (clookup);
  return lookup;
}

static void compute_round_stamp_extent (cairo_rectangle_int_t *stamp_extent,
                                        const dt_liquify_warp_t *warp)
{

  const int iradius = round (cabs (warp->radius - warp->point));
  assert (iradius > 0);

  stamp_extent->x = stamp_extent->y = -iradius;
  stamp_extent->x += creal (warp->point);
  stamp_extent->y += cimag (warp->point);
  stamp_extent->width = stamp_extent->height = 2 * iradius + 1;
}

/*
  Compute a round (circular) stamp.

  The stamp is a vector field of warp vectors around a center point.

  In a linear warp the center point gets a warp of @a strength, while
  points on the circumference of the circle get no warp at all.
  Between center and circumference the warp magnitude tapers off
  following a curve (see: build_lookup_table()).

  Note that when applying a linear stamp to a path, we will first rotate its
  vectors into the direction of the path.

  In a radial warp the center point and the points on the
  circumference get no warp. Between center and circumference the
  warp magnitude follows a curve with maximum at radius / 0.5

  Our stamp is stored in a rectangular region.
*/

static void build_round_stamp (float complex **pstamp,
                               cairo_rectangle_int_t *stamp_extent,
                               const dt_liquify_warp_t *warp)
{
  const int iradius = round (cabs (warp->radius - warp->point));
  assert (iradius > 0);

  stamp_extent->x = stamp_extent->y = -iradius;
  stamp_extent->width = stamp_extent->height = 2 * iradius + 1;

  // 0.5 is factored in so the warp starts to degenerate when the
  // strength arrow crosses the warp radius.
  float complex strength = 0.5f * (warp->strength - warp->point);
  strength = (warp->status & DT_LIQUIFY_STATUS_INTERPOLATED) ?
    (strength * STAMP_RELOCATION) : strength;
  const float abs_strength = cabs (strength);

  float complex *stamp = malloc (sizeof (float complex)
                                 * stamp_extent->width * stamp_extent->height);

  // clear memory
  #ifdef _OPENMP
  #pragma omp parallel for schedule (static) default (shared)
  #endif

  for (int i = 0; i < stamp_extent->height; i++)
  {
    float complex *row = stamp + i * stamp_extent->width;
    memset (row, 0, sizeof (float complex) * stamp_extent->width);
  }

  // lookup table: map of distance from center point => warp
  const int table_size = iradius * LOOKUP_OVERSAMPLE;
  const float *lookup_table = build_lookup_table (table_size, warp->control1, warp->control2);

  // points into buffer at the center of the circle
  float complex *center = stamp + 2 * iradius * iradius + 2 * iradius;

  // The expensive operation here is hypotf ().  By dividing the
  // circle in octants and doing only the inside we have to calculate
  // hypotf only for PI / 32 = 0.098 of the stamp area.
  #ifdef _OPENMP
  #pragma omp parallel for schedule (dynamic, 1) default (shared)
  #endif

  for (int y = 0; y <= iradius; y++)
  {
    for (int x = y; x <= iradius; x++)
    {
      const float dist = hypotf (x, y);
      const int idist = round (dist * LOOKUP_OVERSAMPLE);
      if (idist >= table_size)
        // idist will only grow bigger in this row
        goto next_row;

      // pointers into the 8 octants of the circle
      // octant count is ccw from positive x-axis
      float complex *o1 = center - y * stamp_extent->width + x;
      float complex *o2 = center - x * stamp_extent->width + y;
      float complex *o3 = center - x * stamp_extent->width - y;
      float complex *o4 = center - y * stamp_extent->width - x;
      float complex *o5 = center + y * stamp_extent->width - x;
      float complex *o6 = center + x * stamp_extent->width - y;
      float complex *o7 = center + x * stamp_extent->width + y;
      float complex *o8 = center + y * stamp_extent->width + x;

      float abs_lookup = abs_strength * lookup_table[idist] / iradius;

      switch (warp->type)
      {
         case DT_LIQUIFY_WARP_TYPE_RADIAL_GROW:
           *o1 = abs_lookup * ( x - y * I);
           *o2 = abs_lookup * ( y - x * I);
           *o3 = abs_lookup * (-y - x * I);
           *o4 = abs_lookup * (-x - y * I);
           *o5 = abs_lookup * (-x + y * I);
           *o6 = abs_lookup * (-y + x * I);
           *o7 = abs_lookup * ( y + x * I);
           *o8 = abs_lookup * ( x + y * I);
           break;

         case DT_LIQUIFY_WARP_TYPE_RADIAL_SHRINK:
           *o1 = -abs_lookup * ( x - y * I);
           *o2 = -abs_lookup * ( y - x * I);
           *o3 = -abs_lookup * (-y - x * I);
           *o4 = -abs_lookup * (-x - y * I);
           *o5 = -abs_lookup * (-x + y * I);
           *o6 = -abs_lookup * (-y + x * I);
           *o7 = -abs_lookup * ( y + x * I);
           *o8 = -abs_lookup * ( x + y * I);
           break;

         default:
           *o1 = *o2 = *o3 = *o4 = *o5 = *o6 = *o7 = *o8 =
             strength * lookup_table[idist];
           break;
      }
    }
  next_row: ; // ";" makes compiler happy
  }

  dt_free_align ((void *) lookup_table);
  *pstamp = stamp;
}

/*
  Applies a stamp at a specified position.

  Applies a stamp at the position specified by @a point and adds the
  resulting vector field to the global distortion map @a global_map.

  The global distortion map is a map of relative pixel displacements
  encompassing all our paths.
*/

static void add_to_global_distortion_map (float complex *global_map,
                                          const cairo_rectangle_int_t *global_map_extent,
                                          const dt_liquify_warp_t *warp,
                                          const float complex *stamp,
                                          const cairo_rectangle_int_t *stamp_extent)
{
  cairo_rectangle_int_t mmext = *stamp_extent;
  mmext.x += (int) round (creal (warp->point));
  mmext.y += (int) round (cimag (warp->point));
  cairo_rectangle_int_t cmmext = mmext;
  cairo_region_t *mmreg = cairo_region_create_rectangle (&mmext);
  cairo_region_intersect_rectangle (mmreg, global_map_extent);
  cairo_region_get_extents (mmreg, &cmmext);
  free (mmreg);

  #ifdef _OPENMP
  #pragma omp parallel for schedule (static) default (shared)
  #endif

  for (int y = cmmext.y; y < cmmext.y + cmmext.height; y++)
  {
    const float complex *srcrow = stamp + ((y - mmext.y) * mmext.width);

    float complex *destrow = global_map +
      ((y - global_map_extent->y) * global_map_extent->width);

    for (int x = cmmext.x; x < cmmext.x + cmmext.width; x++)
    {
      destrow[x - global_map_extent->x] -= srcrow[x - mmext.x];
    }
  }
}

/*
  Applies the global distortion map to the picture.  The distortion
  map maps points to the position from where the new color of the
  point should be sampled from.  The distortion map is in relative
  device coords.
*/

static void apply_global_distortion_map (struct dt_iop_module_t *module,
                                         dt_dev_pixelpipe_iop_t *piece,
                                         const float *in,
                                         float *out,
                                         const dt_iop_roi_t *roi_in,
                                         const dt_iop_roi_t *roi_out,
                                         const float complex *map,
                                         const cairo_rectangle_int_t *extent)
{
  const int ch = piece->colors;
  const int ch_width = ch * roi_in->width;
  const struct dt_interpolation * const interpolation =
    dt_interpolation_new (DT_INTERPOLATION_USERPREF);

  #ifdef _OPENMP
  #pragma omp parallel for schedule (static) default (shared)
  #endif

  for (int y = extent->y; y < extent->y + extent->height; y++)
  {
    // point inside roi_out ?
    if (y >= roi_out->y && y < roi_out->y + roi_out->height)
    {
      const float complex *row = map + (y - extent->y) * extent->width;
      float* out_sample = out + ((y - roi_out->y) * roi_out->width +
                               extent->x - roi_out->x) * ch;
      for (int x = extent->x; x < extent->x + extent->width; x++)
      {
        if (
          // point inside roi_out ?
          (x >= roi_out->x && x < roi_out->x + roi_out->width) &&
          // point actually warped ?
          (*row != 0))
        {
          if(ch == 1)
            *out_sample = dt_interpolation_compute_sample(interpolation,
                                                          in,
                                                          x + creal (*row) - roi_in->x,
                                                          y + cimag (*row) - roi_in->y,
                                                          roi_in->width,
                                                          roi_in->height,
                                                          ch,
                                                          ch_width);
          else
            dt_interpolation_compute_pixel4c (
              interpolation,
              in,
              out_sample,
              x + creal (*row) - roi_in->x,
              y + cimag (*row) - roi_in->y,
              roi_in->width,
              roi_in->height,
              ch_width);

        }
        ++row;
        out_sample += ch;
      }
    }
  }
}

// calculate the map extent.

static void _get_map_extent (const dt_iop_roi_t *roi_out,
                             GList *interpolated,
                             cairo_rectangle_int_t *map_extent)
{
  const cairo_rectangle_int_t roi_out_rect = { roi_out->x, roi_out->y, roi_out->width, roi_out->height };
  cairo_region_t *roi_out_region = cairo_region_create_rectangle (&roi_out_rect);
  cairo_region_t *map_region = cairo_region_create ();

  for (GList *i = interpolated; i != NULL; i = i->next)
  {
    const dt_liquify_warp_t *warp = ((dt_liquify_warp_t *) i->data);
    cairo_rectangle_int_t r;
    compute_round_stamp_extent (&r, warp);
    // add extent if not entirely outside the roi
    if (cairo_region_contains_rectangle (roi_out_region, &r) != CAIRO_REGION_OVERLAP_OUT)
    {
      cairo_region_union_rectangle (map_region, &r);
    }
  }

  // return the paths and the extent of all paths
  cairo_region_get_extents (map_region, map_extent);
  cairo_region_destroy (map_region);
  cairo_region_destroy (roi_out_region);
}

static float complex *create_global_distortion_map (const cairo_rectangle_int_t *map_extent,
                                                    GList *interpolated,
                                                    gboolean inverted)
{
  // allocate distortion map big enough to contain all paths
  const int mapsize = map_extent->width * map_extent->height;
  float complex * map = dt_alloc_align(64, mapsize * sizeof (float complex));
  memset (map, 0, mapsize * sizeof (float complex));

  // build map
  for (GList *i = interpolated; i != NULL; i = i->next)
  {
    const dt_liquify_warp_t *warp = ((dt_liquify_warp_t *) i->data);
    float complex *stamp = NULL;
    cairo_rectangle_int_t r;
    build_round_stamp (&stamp, &r, warp);
    add_to_global_distortion_map (map, map_extent, warp, stamp, &r);
    free ((void *) stamp);
  }

  if (inverted)
  {
    float complex * const imap = dt_alloc_align (64, mapsize * sizeof (float complex));
    memset (imap, 0, mapsize * sizeof (float complex));

    // copy map into imap (inverted map).
    // imap [ n + dx(map[n]) , n + dy(map[n]) ] = -map[n]

    #ifdef _OPENMP
    #pragma omp parallel for schedule (static) default (shared)
    #endif

    for (int y = 0; y <  map_extent->height; y++)
    {
      const float complex *row = map + y * map_extent->width;
      for (int x = 0; x < map_extent->width; x++)
      {
        const float complex d = *(row + x);
        // compute new position (nx,ny) given the displacement d
        const int nx = x + (int)creal(d);
        const int ny = y + (int)cimag(d);

        // if the point falls into the extent, set it
        if (nx>0 && nx<map_extent->width && ny>0 && ny<map_extent->height)
          imap[nx + ny * map_extent->width] = -d;
      }
    }

    dt_free_align ((void *) map);

    // now just do a pass to avoid gap with a displacement of zero, note that we do not need high
    // precision here as the inverted distortion mask is only used to compute a final displacement
    // of points.

    #ifdef _OPENMP
    #pragma omp parallel for schedule (dynamic) default (shared)
    #endif

    for (int y = 0; y <  map_extent->height; y++)
    {
      float complex *row = imap + y * map_extent->width;
      float complex last[2] = { 0, 0 };
      for (int x = 0; x < map_extent->width / 2 + 1; x++)
      {
        float complex *cl = row + x;
        float complex *cr = row + map_extent->width - x;
        if (x!=0)
        {
          if (*cl == 0) *cl = last[0];
          if (*cr == 0) *cr = last[1];
        }
        last[0] = *cl; last[1] = *cr;
      }
    }

    map = imap;
  }

  return map;
}

static float complex *build_global_distortion_map (struct dt_iop_module_t *module,
                                                   const dt_dev_pixelpipe_iop_t *piece,
                                                   const dt_iop_roi_t *roi_in,
                                                   const dt_iop_roi_t *roi_out,
                                                   cairo_rectangle_int_t *map_extent)
{
  // copy params
  dt_iop_liquify_params_t copy_params;
  memcpy(&copy_params, (dt_iop_liquify_params_t *)piece->data, sizeof(dt_iop_liquify_params_t));

  distort_paths_raw_to_piece (module, piece->pipe, roi_in->scale, &copy_params, FALSE);

  GList *interpolated = interpolate_paths (&copy_params);

  _get_map_extent (roi_out, interpolated, map_extent);

  float complex *map = create_global_distortion_map(map_extent, interpolated, FALSE);

  g_list_free_full (interpolated, free);
  return map;
}

// 1st pass: how large would the output be, given this input roi?
// this is always called with the full buffer before processing.
void modify_roi_out (struct dt_iop_module_t *module,
                     struct dt_dev_pixelpipe_iop_t *piece,
                     dt_iop_roi_t *roi_out,
                     const dt_iop_roi_t *roi_in)
{
  // output is same size as input
  *roi_out = *roi_in;
}

// 2nd pass: which roi would this operation need as input to fill the given output region?
void modify_roi_in (struct dt_iop_module_t *module,
                    struct dt_dev_pixelpipe_iop_t *piece,
                    const dt_iop_roi_t *roi_out,
                    dt_iop_roi_t *roi_in)
{
  // Because we move pixels, and we may have to sample a pixel from
  // outside roi_in, we need to expand roi_in to contain all our
  // paths.  But we may ignore paths completely outside of roi_out.

  *roi_in = *roi_out;

  // copy params
  dt_iop_liquify_params_t copy_params;
  memcpy(&copy_params, (dt_iop_liquify_params_t*)piece->data, sizeof(dt_iop_liquify_params_t));

  distort_paths_raw_to_piece (module, piece->pipe, roi_in->scale, &copy_params, FALSE);

  cairo_rectangle_int_t pipe_rect =
    {
      0,
      0,
      lroundf((double)piece->buf_in.width * roi_in->scale),
      lroundf((double)piece->buf_in.height * roi_in->scale)
    };

  cairo_rectangle_int_t roi_in_rect =
    {
      roi_in->x,
      roi_in->y,
      roi_in->width,
      roi_in->height
    };
  cairo_region_t *roi_in_region = cairo_region_create_rectangle (&roi_in_rect);

  // get extent of all paths
  GList *interpolated = interpolate_paths (&copy_params);
  cairo_rectangle_int_t extent;
  _get_map_extent (roi_out, interpolated, &extent);

  // (eventually) extend roi_in
  cairo_region_union_rectangle (roi_in_region, &extent);
  // and clamp to pipe extent
  cairo_region_intersect_rectangle (roi_in_region, &pipe_rect);

  // write new extent to roi_in
  cairo_region_get_extents (roi_in_region, &roi_in_rect);
  roi_in->x = roi_in_rect.x;
  roi_in->y = roi_in_rect.y;
  roi_in->width  = roi_in_rect.width;
  roi_in->height = roi_in_rect.height;

  // cleanup
  cairo_region_destroy (roi_in_region);
  g_list_free_full (interpolated, free);
}

static int _distort_xtransform(dt_iop_module_t *self, dt_dev_pixelpipe_iop_t *piece, float *points, size_t points_count, gboolean inverted)
{
  const float scale = piece->iscale;

  // compute the extent of all points (all computations are done in RAW coordinate)
  float xmin=FLT_MAX, xmax=FLT_MIN, ymin=FLT_MAX, ymax=FLT_MIN;

  for(size_t i = 0; i < points_count * 2; i += 2)
  {
    const float x = points[i] * scale;
    const float y = points[i + 1] * scale;
    xmin = fmin (xmin, x);
    xmax = fmax (xmax, x);
    ymin = fmin (ymin, y);
    ymax = fmax (ymax, y);
  }

  cairo_rectangle_int_t extent = { .x = (int)(xmin - .5), .y = (int)(ymin - .5),
                                   .width = (int)(xmax - xmin + 2.5), .height = (int)(ymax - ymin + 2.5) };

  if (extent.width != 0 && extent.height != 0)
  {
    // copy params
    dt_iop_liquify_params_t copy_params;
    memcpy(&copy_params, (dt_iop_liquify_params_t *)piece->data, sizeof(dt_iop_liquify_params_t));

    distort_paths_raw_to_piece (self, piece->pipe, scale, &copy_params, TRUE);

    // create the distortion map for this extent

    GList *interpolated = interpolate_paths (&copy_params);

    // we need to adjust the extent to be the union enclosing all the points (currently in extent) and
    // the warps that are in (possibly partly) in this same region.

    dt_iop_roi_t roi_in = { .x = extent.x, .y = extent.y, .width = extent.width, .height = extent.height };
    _get_map_extent (&roi_in, interpolated, &extent);

    float complex *map = create_global_distortion_map (&extent, interpolated, inverted);
    g_list_free_full (interpolated, free);

    if (map == NULL) return 0;

    const int map_size =  extent.width * extent.height;
    const int x_last = extent.x + extent.width;
    const int y_last = extent.y + extent.height;

    // apply distortion to all points (this is a simple displacement given by a vector at this same point in the map)
    for(size_t i = 0; i < points_count; i++)
    {
      float *px = &points[i*2];
      float *py = &points[i*2+1];
      const float x = *px * scale;
      const float y = *py * scale;
      const int map_offset = ((int)(x - 0.5) - extent.x) + ((int)(y - 0.5) - extent.y) * extent.width;

      if (x >= extent.x && x < x_last && y >= extent.y && y < y_last && map_offset >= 0 && map_offset < map_size)
      {
        const float complex dist = map[map_offset] / scale;
        *px += creal(dist);
        *py += cimag(dist);
      }
    }

    dt_free_align ((void *) map);
  }

  return 1;
}

int distort_transform(dt_iop_module_t *self, dt_dev_pixelpipe_iop_t *piece, float *points, size_t points_count)
{
  return _distort_xtransform(self, piece, points, points_count, TRUE);
}

int distort_backtransform(dt_iop_module_t *self, dt_dev_pixelpipe_iop_t *piece, float *points, size_t points_count)
{
  return _distort_xtransform(self, piece, points, points_count, FALSE);
}

void distort_mask(struct dt_iop_module_t *self, struct dt_dev_pixelpipe_iop_t *piece, const float *const in,
                  float *const out, const dt_iop_roi_t *const roi_in, const dt_iop_roi_t *const roi_out)
{
  // 1. copy the whole image (we'll change only a small part of it)

#ifdef _OPENMP
#pragma omp parallel for default(none) \
  dt_omp_firstprivate(in, out, roi_in, roi_out) \
  schedule(static)
#endif
  for (int i = 0; i < roi_out->height; i++)
  {
    float *destrow = out + (size_t) i * roi_out->width;
    const float *srcrow = in + (size_t) (roi_in->width * (i + roi_out->y - roi_in->y) + roi_out->x - roi_in->x);

    memcpy (destrow, srcrow, sizeof (float) * roi_out->width);
  }

  // 2. build the distortion map

  cairo_rectangle_int_t map_extent;
  float complex *map = build_global_distortion_map (self, piece, roi_in, roi_out, &map_extent);
  if (map == NULL)
    return;

  // 3. apply the map

  if (map_extent.width != 0 && map_extent.height != 0)
  {
    int ch = piece->colors;
    piece->colors = 1;
    apply_global_distortion_map (self, piece, in, out, roi_in, roi_out, map, &map_extent);
    piece->colors = ch;
  }

  dt_free_align ((void *) map);

}

void process(struct dt_iop_module_t *module, dt_dev_pixelpipe_iop_t *piece, const void *const in,
             void *const out, const dt_iop_roi_t *const roi_in, const dt_iop_roi_t *const roi_out)
{
  // 1. copy the whole image (we'll change only a small part of it)

  const int ch = piece->colors;
  assert (ch == 4);

  const int height = MIN(roi_in->height, roi_out->height);
  const int width = MIN(roi_in->width, roi_out->width);

#ifdef _OPENMP
#pragma omp parallel for default(none) \
  dt_omp_firstprivate(ch, height, in, out, roi_in, roi_out, width) \
  schedule(static)
#endif
  for (int i = 0; i < height; i++)
  {
    float *destrow = (float *)out + (size_t) ch * i * roi_out->width;
    const float *srcrow = (float *)in + (size_t) ch * (roi_in->width * (i + roi_out->y - roi_in->y) +
                                                       roi_out->x - roi_in->x);

    memcpy (destrow, srcrow, sizeof (float) * ch * width);
  }

  // 2. build the distortion map

  cairo_rectangle_int_t map_extent;
  float complex *map = build_global_distortion_map (module, piece, roi_in, roi_out, &map_extent);
  if (map == NULL)
    return;

  // 3. apply the map

  if (map_extent.width != 0 && map_extent.height != 0)
    apply_global_distortion_map (module, piece, in, out, roi_in, roi_out, map, &map_extent);

  dt_free_align ((void *) map);
}

#ifdef HAVE_OPENCL

// compute lanczos kernel. See: https://en.wikipedia.org/wiki/Lanczos_resampling#Lanczos_kernel

static inline float lanczos(const float a, const float x)
{
  if(fabsf(x) >= a) return 0.0f;
  if(fabsf(x) < FLT_EPSILON) return 1.0f;

  return (a * sinf(DT_M_PI_F * x) * sinf(DT_M_PI_F * x / a)) / (DT_M_PI_F * DT_M_PI_F * x * x);
}

// compute bicubic kernel. See: https://en.wikipedia.org/wiki/Bicubic_interpolation#Bicubic_convolution_algorithm

static inline float bicubic(const float a, const float x)
{
  const float absx = fabsf(x);
  if(absx <= 1) return ((a + 2) * absx - (a + 3)) * absx * absx + 1;
  if(absx < 2) return ((a * absx - 5 * a) * absx + 8 * a) * absx - 4 * a;
  return 0.0f;
}

typedef struct
{
  int size;
  int resolution;
} dt_liquify_kernel_descriptor_t;

typedef cl_mem cl_mem_t;
typedef cl_int cl_int_t;

static cl_int_t apply_global_distortion_map_cl (struct dt_iop_module_t *module,
                                                dt_dev_pixelpipe_iop_t *piece,
                                                const cl_mem_t dev_in,
                                                const cl_mem_t dev_out,
                                                const dt_iop_roi_t *roi_in,
                                                const dt_iop_roi_t *roi_out,
                                                const float complex *map,
                                                const cairo_rectangle_int_t *map_extent)
{
  cl_int_t err = CL_MEM_OBJECT_ALLOCATION_FAILURE;

  dt_iop_liquify_global_data_t *gd = (dt_iop_liquify_global_data_t *) module->global_data;
  const int devid = piece->pipe->devid;

  const struct dt_interpolation* interpolation = dt_interpolation_new (DT_INTERPOLATION_USERPREF);
  dt_liquify_kernel_descriptor_t kdesc = { .size = 0, .resolution = 100 };
  float *k = NULL;

  switch (interpolation->id)
  {
     case DT_INTERPOLATION_BILINEAR:
       kdesc.size = 1;
       kdesc.resolution = 1;
       k = malloc (2 * sizeof (float));
       k[0] = 1.0f;
       k[1] = 0.0f;
       break;
     case DT_INTERPOLATION_BICUBIC:
       kdesc.size = 2;
       k = malloc ((kdesc.size * kdesc.resolution + 1) * sizeof (float));
       for (int i = 0; i <= kdesc.size * kdesc.resolution; ++i)
         k[i] = bicubic (0.5f, (float) i / kdesc.resolution);
       break;
     case DT_INTERPOLATION_LANCZOS2:
       kdesc.size = 2;
       k = malloc ((kdesc.size * kdesc.resolution + 1) * sizeof (float));
       for (int i = 0; i <= kdesc.size * kdesc.resolution; ++i)
         k[i] = lanczos (2, (float) i / kdesc.resolution);
       break;
     case DT_INTERPOLATION_LANCZOS3:
       kdesc.size = 3;
       k = malloc ((kdesc.size * kdesc.resolution + 1) * sizeof (float));
       for (int i = 0; i <= kdesc.size * kdesc.resolution; ++i)
         k[i] = lanczos (3, (float) i / kdesc.resolution);
       break;
     default:
       return FALSE;
  }

  cl_mem_t dev_roi_in = dt_opencl_copy_host_to_device_constant
    (devid, sizeof (dt_iop_roi_t), (void *) roi_in);

  cl_mem_t dev_roi_out = dt_opencl_copy_host_to_device_constant
    (devid, sizeof (dt_iop_roi_t), (void *) roi_out);

  cl_mem_t dev_map = dt_opencl_copy_host_to_device_constant
    (devid, map_extent->width * map_extent->height * sizeof (float complex), (void *) map);

  cl_mem_t dev_map_extent = dt_opencl_copy_host_to_device_constant
    (devid, sizeof (cairo_rectangle_int_t), (void *) map_extent);

  cl_mem_t dev_kdesc = dt_opencl_copy_host_to_device_constant
    (devid, sizeof (dt_liquify_kernel_descriptor_t), (void *) &kdesc);

  cl_mem_t dev_kernel = dt_opencl_copy_host_to_device_constant
    (devid, (kdesc.size * kdesc.resolution  + 1) * sizeof (float), (void *) k);

  if (dev_roi_in == NULL || dev_roi_out == NULL || dev_map == NULL || dev_map_extent == NULL
      || dev_kdesc == NULL || dev_kernel == NULL)
    goto error;

  dt_opencl_set_kernel_arg (devid, gd->warp_kernel, 0, sizeof (cl_mem), &dev_in);
  dt_opencl_set_kernel_arg (devid, gd->warp_kernel, 1, sizeof (cl_mem), &dev_out);
  dt_opencl_set_kernel_arg (devid, gd->warp_kernel, 2, sizeof (cl_mem), &dev_roi_in);
  dt_opencl_set_kernel_arg (devid, gd->warp_kernel, 3, sizeof (cl_mem), &dev_roi_out);
  dt_opencl_set_kernel_arg (devid, gd->warp_kernel, 4, sizeof (cl_mem), &dev_map);
  dt_opencl_set_kernel_arg (devid, gd->warp_kernel, 5, sizeof (cl_mem), &dev_map_extent);

  dt_opencl_set_kernel_arg (devid, gd->warp_kernel, 6, sizeof (cl_mem), &dev_kdesc);
  dt_opencl_set_kernel_arg (devid, gd->warp_kernel, 7, sizeof (cl_mem), &dev_kernel);

  const size_t sizes[] = { ROUNDUPWD (map_extent->width), ROUNDUPHT (map_extent->height) };
  err = dt_opencl_enqueue_kernel_2d (devid, gd->warp_kernel, sizes);

error:

  dt_opencl_release_mem_object (dev_kernel);
  dt_opencl_release_mem_object (dev_kdesc);
  dt_opencl_release_mem_object (dev_map_extent);
  dt_opencl_release_mem_object (dev_map);
  dt_opencl_release_mem_object (dev_roi_out);
  dt_opencl_release_mem_object (dev_roi_in);
  if (k) free (k);

  return err;
}

int process_cl (struct dt_iop_module_t *module,
                dt_dev_pixelpipe_iop_t *piece,
                const cl_mem_t dev_in,
                const cl_mem_t dev_out,
                const dt_iop_roi_t *roi_in,
                const dt_iop_roi_t *roi_out)
{
  cl_int_t err = -999;
  const int devid = piece->pipe->devid;

  const int height = MIN(roi_in->height, roi_out->height);
  const int width = MIN(roi_in->width, roi_out->width);

  // 1. copy the whole image (we'll change only a small part of it)

  {
    size_t src[]    = { roi_out->x - roi_in->x, roi_out->y - roi_in->y, 0 };
    size_t dest[]   = { 0, 0, 0 };
    size_t extent[] = { width, height, 1 };
    err = dt_opencl_enqueue_copy_image (devid, dev_in, dev_out, src, dest, extent);
    if (err != CL_SUCCESS) goto error;
  }

  // 2. build the distortion map

  cairo_rectangle_int_t map_extent;
  const float complex *map = build_global_distortion_map (module, piece, roi_in, roi_out, &map_extent);
  if (map == NULL)
    return TRUE;

  // 3. apply the map

  if (map_extent.width != 0 && map_extent.height != 0)
    err = apply_global_distortion_map_cl (module, piece, dev_in, dev_out, roi_in, roi_out, map, &map_extent);

  dt_free_align ((void *) map);
  if (err != CL_SUCCESS) goto error;

  return TRUE;

error:
  dt_print (DT_DEBUG_OPENCL, "[opencl_liquify] couldn't enqueue kernel! %d\n", err);
  return FALSE;
}

#endif

void init_global (dt_iop_module_so_t *module)
{
  // called once at startup
  const int program = 17; // from programs.conf
  dt_iop_liquify_global_data_t *gd = (dt_iop_liquify_global_data_t *) malloc (sizeof (dt_iop_liquify_global_data_t));
  module->data = gd;
  gd->warp_kernel = dt_opencl_create_kernel (program, "warp_kernel");
}

void cleanup_global (dt_iop_module_so_t *module)
{
  // called once at shutdown
  dt_iop_liquify_global_data_t *gd = (dt_iop_liquify_global_data_t *) module->data;
  dt_opencl_free_kernel (gd->warp_kernel);
  free (module->data);
  module->data = NULL;
}

void init (dt_iop_module_t *module)
{
  // module is disabled by default
  module->default_enabled = 0;
  module->params_size = sizeof(dt_iop_liquify_params_t);
  module->gui_data = NULL;

  // all allocated to 0, which is the default
  module->params = calloc (1, module->params_size);
  module->default_params = calloc (1, module->params_size);
}

void cleanup(dt_iop_module_t *module)
{
  free (module->params);
  module->params = NULL;
  free(module->default_params);
  module->default_params = NULL;
}

void init_pipe (struct dt_iop_module_t *module, dt_dev_pixelpipe_t *pipe, dt_dev_pixelpipe_iop_t *piece)
{
  piece->data = malloc (module->params_size);
  module->commit_params (module, module->default_params, pipe, piece);
}

void cleanup_pipe (struct dt_iop_module_t *module, dt_dev_pixelpipe_t *pipe, dt_dev_pixelpipe_iop_t *piece)
{
  free (piece->data);
  piece->data = NULL;
}

/* commit is the synch point between core and gui, so it copies params to pipe data. */

void commit_params (struct dt_iop_module_t *module,
                    dt_iop_params_t *params,
                    dt_dev_pixelpipe_t *pipe,
                    dt_dev_pixelpipe_iop_t *piece)
{
  memcpy (piece->data, params, module->params_size);
}

// calculate the dot product of 2 vectors.

static float cdot (const float complex p0, const float complex p1)
{
#ifdef FP_FAST_FMA
  return fma (creal (p0), creal (p1), cimag (p0) * cimag (p1));
#else
  return creal (p0) * creal (p1) + cimag (p0) * cimag (p1);
#endif
}

static void draw_rectangle (cairo_t *cr, const float complex pt, const double theta, const double size)
{
  const double x = creal (pt), y = cimag (pt);
  cairo_save (cr);
  cairo_translate (cr, x, y);
  cairo_rotate (cr, theta);
  cairo_rectangle (cr, -size / 2.0, -size / 2.0, size, size);
  cairo_restore (cr);
}

static void draw_triangle (cairo_t *cr, const float complex pt, const double theta, const double size)
{
  const double x = creal (pt), y = cimag (pt);
  cairo_save (cr);
  cairo_translate (cr, x, y);
  cairo_rotate (cr, theta);
  cairo_move_to (cr, -size, -size / 2.0);
  cairo_line_to (cr, 0,     0          );
  cairo_line_to (cr, -size, +size / 2.0);
  cairo_close_path (cr);
  cairo_restore (cr);
}

static void draw_circle (cairo_t *cr, const float complex pt, const double diameter)
{
  const double x = creal (pt), y = cimag (pt);
  cairo_save (cr);
  cairo_new_sub_path (cr);
  cairo_arc (cr, x, y, diameter / 2.0, 0, 2 * DT_M_PI);
  cairo_restore (cr);
}

static void set_source_rgba (cairo_t *cr, dt_liquify_rgba_t rgba)
{
  cairo_set_source_rgba (cr, rgba.red, rgba.green, rgba.blue, rgba.alpha);
}

static float get_ui_width (const float scale, const dt_liquify_ui_width_enum_t w)
{
  assert (w >= 0 && w < DT_LIQUIFY_UI_WIDTH_LAST);
  return scale * DT_PIXEL_APPLY_DPI (dt_liquify_ui_widths[w]);
}

#define GET_UI_WIDTH(a) (get_ui_width (scale, DT_LIQUIFY_UI_WIDTH_##a))

static void set_line_width (cairo_t *cr, double scale, dt_liquify_ui_width_enum_t w)
{
  const double width = get_ui_width (scale, w);
  cairo_set_line_width (cr, width);
}

static gboolean detect_drag (const dt_iop_liquify_gui_data_t *g, const double scale, const float complex pt)
{
  // g->last_button1_pressed_pos is valid only while BUTTON1 is down
  return g->last_button1_pressed_pos != -1.0 &&
    cabs (pt - g->last_button1_pressed_pos) >= GET_UI_WIDTH (MIN_DRAG);
}

static void update_warp_count (const dt_iop_liquify_gui_data_t *g)
{
  guint warp = 0, node = 0;
  for (int k=0; k<MAX_NODES; k++)
    if (g->params.nodes[k].header.type == DT_LIQUIFY_PATH_INVALIDATED)
      break;
    else
    {
      node++;
      if (g->params.nodes[k].header.type == DT_LIQUIFY_PATH_MOVE_TO_V1)
        warp++;
    }
  char str[10];
  snprintf (str, sizeof (str), "%d | %d", warp, node);
  gtk_label_set_text (g->label, str);
}

static GList *interpolate_paths (dt_iop_liquify_params_t *p)
{
  GList *l = NULL;

  for (int k=0; k<MAX_NODES; k++)
  {
    const dt_liquify_path_data_t *data = &p->nodes[k];

    if (data->header.type == DT_LIQUIFY_PATH_INVALIDATED)
      break;

    const float complex *p2 = &data->warp.point;
    const dt_liquify_warp_t *warp2 = &data->warp;

    if (data->header.type == DT_LIQUIFY_PATH_MOVE_TO_V1)
    {
      if (data->header.next == -1)
      {
        dt_liquify_warp_t *w = malloc (sizeof (dt_liquify_warp_t));
        *w = *warp2;
        l = g_list_append (l, w);
      }
      continue;
    }

    const dt_liquify_path_data_t *prev = node_prev (p, data);
    const dt_liquify_warp_t *warp1 = &prev->warp;
    const float complex *p1 = &prev->warp.point;

    if (data->header.type == DT_LIQUIFY_PATH_LINE_TO_V1)
    {
      const float total_length = cabs (*p1 - *p2);
      float arc_length = 0.0f;
      while (arc_length < total_length)
      {
        dt_liquify_warp_t *w = malloc (sizeof (dt_liquify_warp_t));
        const float t = arc_length / total_length;
        const float complex pt = cmix (*p1, *p2, t);
        mix_warps (w, warp1, warp2, pt, t);
        w->status = DT_LIQUIFY_STATUS_INTERPOLATED;
        arc_length += cabs (w->radius - w->point) * STAMP_RELOCATION;
        l = g_list_append (l, w);
      }
      continue;
    }

    if (data->header.type == DT_LIQUIFY_PATH_CURVE_TO_V1)
    {
      float complex *buffer = malloc (INTERPOLATION_POINTS * sizeof (float complex));
      interpolate_cubic_bezier (*p1,
                                data->node.ctrl1,
                                data->node.ctrl2,
                                *p2,
                                buffer,
                                INTERPOLATION_POINTS);
      const float total_length = get_arc_length (buffer, INTERPOLATION_POINTS);
      float arc_length = 0.0f;
      restart_cookie_t restart = { 1, 0.0 };

      while (arc_length < total_length)
      {
        dt_liquify_warp_t *w = malloc (sizeof (dt_liquify_warp_t));
        const float complex pt = point_at_arc_length (buffer, INTERPOLATION_POINTS, arc_length, &restart);
        mix_warps (w, warp1, warp2, pt, arc_length / total_length);
        w->status = DT_LIQUIFY_STATUS_INTERPOLATED;
        arc_length += cabs (w->radius - w->point) * STAMP_RELOCATION;
        l = g_list_append (l, w);
      }
      free ((void *) buffer);
      continue;
    }
  }
  return l;
}

#define STROKE_TEST \
  if (do_hit_test) { if (cairo_in_stroke (cr, creal (*pt), cimag (*pt))) goto hit; continue; }

#define FILL_TEST \
  if (do_hit_test) { if (cairo_in_fill (cr, creal (*pt), cimag (*pt)) || cairo_in_stroke (cr, creal (*pt), cimag (*pt))) goto hit; continue; }

#define FG_COLOR  set_source_rgba (cr, fg_color);
#define BG_COLOR  set_source_rgba (cr, bg_color);
#define VERYTHINLINE  set_line_width  (cr, scale, DT_LIQUIFY_UI_WIDTH_THINLINE / 2.0);
#define THINLINE  set_line_width  (cr, scale, DT_LIQUIFY_UI_WIDTH_THINLINE);
#define THICKLINE set_line_width  (cr, scale, DT_LIQUIFY_UI_WIDTH_THICKLINE);

static dt_liquify_hit_t _draw_paths (dt_iop_module_t *module,
                                     cairo_t *cr,
                                     const float scale,
                                     dt_iop_liquify_params_t *p,
                                     GList *layers,
                                     const float complex *pt)
{
  dt_liquify_hit_t hit = NOWHERE;
  const gboolean do_hit_test = pt != NULL;

  cairo_set_line_cap (cr, CAIRO_LINE_CAP_ROUND);

  GList *interpolated = do_hit_test ? NULL : interpolate_paths (p);

  for (GList *l = layers; l != NULL; l = l->next)
  {
    const dt_liquify_layer_enum_t layer = (dt_liquify_layer_enum_t) GPOINTER_TO_INT (l->data);
    dt_liquify_rgba_t fg_color = dt_liquify_layers[layer].fg;
    dt_liquify_rgba_t bg_color = dt_liquify_layers[layer].bg;

    if (do_hit_test && ((dt_liquify_layers[layer].flags & DT_LIQUIFY_LAYER_FLAG_HIT_TEST) == 0))
      continue;

    hit.layer = layer;

    if (dt_liquify_layers[layer].opacity < 1.0)
        cairo_push_group (cr);

    for (int k=0; k<MAX_NODES; k++)
    {
      dt_liquify_path_data_t *data = &p->nodes[k];
      const dt_liquify_path_data_t *prev = node_prev (p, data);

      if (p->nodes[k].header.type == DT_LIQUIFY_PATH_INVALIDATED)
        break;

      hit.elem = data;

      if ((dt_liquify_layers[layer].flags & DT_LIQUIFY_LAYER_FLAG_NODE_SELECTED)
          && !data->header.selected)
        continue;

      if ((dt_liquify_layers[layer].flags & DT_LIQUIFY_LAYER_FLAG_PREV_SELECTED)
          && (!prev || !prev->header.selected))
        continue;

      fg_color = dt_liquify_layers[layer].fg;
      bg_color = dt_liquify_layers[layer].bg;

      if (data->header.selected == layer)
        fg_color = DT_LIQUIFY_COLOR_SELECTED;

      if (data->header.hovered == dt_liquify_layers[layer].hover_master)
        fg_color = DT_LIQUIFY_COLOR_HOVER;

      cairo_new_path (cr);

      const float complex point = data->warp.point;

      if (data->header.type == DT_LIQUIFY_PATH_MOVE_TO_V1)
        cairo_move_to (cr, creal (point), cimag (point));

      if (layer == DT_LIQUIFY_LAYER_RADIUS)
      {
        for (GList *i = interpolated; i != NULL; i = i->next)
        {
          const dt_liquify_warp_t *pwarp = ((dt_liquify_warp_t *) i->data);
          draw_circle (cr, pwarp->point, 2.0f * cabs (pwarp->radius - pwarp->point));
        }
        draw_circle (cr, point, 2.0f * cabs (data->warp.radius - data->warp.point));
        FG_COLOR;
        cairo_fill (cr);
      }

      if (layer == DT_LIQUIFY_LAYER_HARDNESS1)
      {
        for (GList *i = interpolated; i != NULL; i = i->next)
        {
          const dt_liquify_warp_t *pwarp = ((dt_liquify_warp_t *) i->data);
          draw_circle (cr, pwarp->point, 2.0f * cabs (pwarp->radius - pwarp->point) * pwarp->control1);
        }
        FG_COLOR;
        cairo_fill (cr);
      }

      if (layer == DT_LIQUIFY_LAYER_HARDNESS2)
      {
        for (GList *i = interpolated; i != NULL; i = i->next)
        {
          const dt_liquify_warp_t *pwarp = ((dt_liquify_warp_t *) i->data);
          draw_circle (cr, pwarp->point, 2.0f * cabs (pwarp->radius - pwarp->point) * pwarp->control2);
        }
        FG_COLOR;
        cairo_fill (cr);
      }

      if (layer == DT_LIQUIFY_LAYER_WARPS)
      {
        VERYTHINLINE; FG_COLOR;
        for (GList *i = interpolated; i != NULL; i = i->next)
        {
          const dt_liquify_warp_t *pwarp = ((dt_liquify_warp_t *) i->data);
          cairo_move_to (cr, creal (pwarp->point), cimag (pwarp->point));
          cairo_line_to (cr, creal (pwarp->strength), cimag (pwarp->strength));
        }
        cairo_stroke (cr);

        for (GList *i = interpolated; i != NULL; i = i->next)
        {
          const dt_liquify_warp_t *pwarp = ((dt_liquify_warp_t *) i->data);
          const float rot = get_rot (pwarp->type);
          draw_circle   (cr, pwarp->point, GET_UI_WIDTH (GIZMO_SMALL));
          draw_triangle (cr, pwarp->strength,
                         carg (pwarp->strength - pwarp->point) + rot,
                         GET_UI_WIDTH (GIZMO_SMALL) / 3.0);
        }
        BG_COLOR;
        cairo_fill_preserve (cr);
        FG_COLOR;
        cairo_stroke (cr);
      }

      if (layer == DT_LIQUIFY_LAYER_PATH)
      {
        if ((data->header.type == DT_LIQUIFY_PATH_LINE_TO_V1)
            || (data->header.type == DT_LIQUIFY_PATH_CURVE_TO_V1))
        {
          assert (prev);
          cairo_move_to (cr, creal (prev->warp.point), cimag (prev->warp.point));
          if (data->header.type == DT_LIQUIFY_PATH_LINE_TO_V1)
            cairo_line_to (cr, creal (point), cimag (point));
          if (data->header.type == DT_LIQUIFY_PATH_CURVE_TO_V1)
          {
            cairo_curve_to (cr, creal (data->node.ctrl1), cimag (data->node.ctrl1),
                            creal (data->node.ctrl2), cimag (data->node.ctrl2),
                            creal (point), cimag (point));
          }
          THICKLINE; FG_COLOR;
          STROKE_TEST;
          cairo_stroke_preserve (cr);
          THINLINE; BG_COLOR;
          cairo_stroke (cr);
        }
      }

      if (layer == DT_LIQUIFY_LAYER_CENTERPOINT)
      {
        if (data->header.type == DT_LIQUIFY_PATH_MOVE_TO_V1
            || data->header.type == DT_LIQUIFY_PATH_LINE_TO_V1
            || data->header.type == DT_LIQUIFY_PATH_CURVE_TO_V1)
        {
          const float w = GET_UI_WIDTH (GIZMO);
          switch (data->header.node_type)
          {
             case DT_LIQUIFY_NODE_TYPE_CUSP:
               draw_triangle (cr, point - w / 2.0 * I, -DT_M_PI / 2.0, w);
               break;
             case DT_LIQUIFY_NODE_TYPE_SMOOTH:
               draw_rectangle (cr, point, DT_M_PI / 4.0, w);
               break;
             case DT_LIQUIFY_NODE_TYPE_SYMMETRICAL:
               draw_rectangle (cr, point, 0, w);
               break;
             case DT_LIQUIFY_NODE_TYPE_AUTOSMOOTH:
               draw_circle (cr, point, w);
               break;
             default:
               break;
          }
          THINLINE; BG_COLOR;
          FILL_TEST;
          cairo_fill_preserve (cr);
          FG_COLOR;
          cairo_stroke (cr);
        }
      }

      if (data->header.type == DT_LIQUIFY_PATH_CURVE_TO_V1)
      {
        if (layer == DT_LIQUIFY_LAYER_CTRLPOINT1_HANDLE &&
            !(prev && prev->header.node_type == DT_LIQUIFY_NODE_TYPE_AUTOSMOOTH))
        {
          THINLINE; FG_COLOR;
          cairo_move_to (cr, creal (prev->warp.point), cimag (prev->warp.point));
          cairo_line_to (cr, creal (data->node.ctrl1), cimag (data->node.ctrl1));
          cairo_stroke (cr);
        }
        if (layer == DT_LIQUIFY_LAYER_CTRLPOINT2_HANDLE &&
            data->header.node_type != DT_LIQUIFY_NODE_TYPE_AUTOSMOOTH)
        {
          THINLINE; FG_COLOR;
          cairo_move_to (cr, creal (data->warp.point), cimag (data->warp.point));
          cairo_line_to (cr, creal (data->node.ctrl2), cimag (data->node.ctrl2));
          cairo_stroke (cr);
        }
        if (layer == DT_LIQUIFY_LAYER_CTRLPOINT1 &&
            !(prev && prev->header.node_type == DT_LIQUIFY_NODE_TYPE_AUTOSMOOTH))
        {
          THINLINE; BG_COLOR;
          draw_circle (cr, data->node.ctrl1, GET_UI_WIDTH (GIZMO_SMALL));
          FILL_TEST;
          cairo_fill_preserve (cr);
          FG_COLOR;
          cairo_stroke (cr);
        }
        if (layer == DT_LIQUIFY_LAYER_CTRLPOINT2 &&
            data->header.node_type != DT_LIQUIFY_NODE_TYPE_AUTOSMOOTH)
        {
          THINLINE; BG_COLOR;
          draw_circle (cr, data->node.ctrl2, GET_UI_WIDTH (GIZMO_SMALL));
          FILL_TEST;
          cairo_fill_preserve (cr);
          FG_COLOR;
          cairo_stroke (cr);
        }
      }

      const dt_liquify_warp_t *warp  = &data->warp;

      if (layer == DT_LIQUIFY_LAYER_RADIUSPOINT_HANDLE)
      {
        draw_circle (cr, point, 2.0 * cabs (warp->radius - point));
        THICKLINE; FG_COLOR;
        cairo_stroke_preserve (cr);
        THINLINE; BG_COLOR;
        cairo_stroke (cr);
      }

      if (layer == DT_LIQUIFY_LAYER_RADIUSPOINT)
      {
        THINLINE; BG_COLOR;
        draw_circle (cr, warp->radius, GET_UI_WIDTH (GIZMO_SMALL));
        FILL_TEST;
        cairo_fill_preserve (cr);
        FG_COLOR;
        cairo_stroke (cr);
      }

      if (layer == DT_LIQUIFY_LAYER_HARDNESSPOINT1_HANDLE)
      {
        draw_circle (cr, point, 2.0 * cabs (warp->radius - point) * warp->control1);
        THICKLINE; FG_COLOR;
        cairo_stroke_preserve (cr);
        THINLINE; BG_COLOR;
        cairo_stroke (cr);
      }

      if (layer == DT_LIQUIFY_LAYER_HARDNESSPOINT2_HANDLE)
      {
        draw_circle (cr, point, 2.0 * cabs (warp->radius - point) * warp->control2);
        THICKLINE; FG_COLOR;
        cairo_stroke_preserve (cr);
        THINLINE; BG_COLOR;
        cairo_stroke (cr);
      }

      if (layer == DT_LIQUIFY_LAYER_HARDNESSPOINT1)
      {
        draw_triangle (cr, cmix (point, warp->radius, warp->control1),
                       carg (warp->radius - point),
                       GET_UI_WIDTH (GIZMO_SMALL));
        THINLINE; BG_COLOR;
        FILL_TEST;
        cairo_fill_preserve (cr);
        FG_COLOR;
        cairo_stroke (cr);
      }

      if (layer == DT_LIQUIFY_LAYER_HARDNESSPOINT2)
      {
        draw_triangle (cr, cmix (point, warp->radius, warp->control2),
                       carg (- (warp->radius - point)),
                       GET_UI_WIDTH (GIZMO_SMALL));
        THINLINE; BG_COLOR;
        FILL_TEST;
        cairo_fill_preserve (cr);
        FG_COLOR;
        cairo_stroke (cr);
      }

      if (layer == DT_LIQUIFY_LAYER_STRENGTHPOINT_HANDLE)
      {
        cairo_move_to (cr, creal (point), cimag (point));
        if (warp->type == DT_LIQUIFY_WARP_TYPE_LINEAR)
        {
          float complex pt = cmix (point, warp->strength, 1.0 - 0.5 *
                                   (GET_UI_WIDTH (GIZMO_SMALL) /
                                    cabs (warp->strength - point)));
          cairo_line_to (cr, creal (pt), cimag (pt));
        }
        else
          draw_circle (cr, point, 2.0 * cabs (warp->strength - warp->point));
        THICKLINE; FG_COLOR;
        cairo_stroke_preserve (cr);
        THINLINE; BG_COLOR;
        cairo_stroke (cr);
      }

      if (layer == DT_LIQUIFY_LAYER_STRENGTHPOINT)
      {
        const float rot = get_rot (warp->type);
        draw_triangle (cr, warp->strength,
                       carg (warp->strength - warp->point) + rot,
                       GET_UI_WIDTH (GIZMO_SMALL));
        THINLINE; BG_COLOR;
        FILL_TEST;
        cairo_fill_preserve (cr);
        FG_COLOR;
        cairo_stroke (cr);
      }
    }

    if (dt_liquify_layers[layer].opacity < 1.0)
    {
      cairo_pop_group_to_source (cr);
      cairo_paint_with_alpha (cr, dt_liquify_layers[layer].opacity);
    }
  }

  g_list_free_full (interpolated, free);
  return NOWHERE;

hit:
  g_list_free_full (interpolated, free);
  cairo_new_path (cr); // otherwise a successful hit test would leave the path behind
  return hit;
}

static void draw_paths (struct dt_iop_module_t *module, cairo_t *cr, float scale, dt_iop_liquify_params_t *params)
{
  const dt_iop_liquify_gui_data_t *g = (dt_iop_liquify_gui_data_t *) module->gui_data;
  GList *layers = NULL;

  for (dt_liquify_layer_enum_t layer = 0; layer < DT_LIQUIFY_LAYER_LAST; ++layer)
  {
    if (gtk_toggle_button_get_active (g->btn_point_tool)
        && (dt_liquify_layers[layer].flags & DT_LIQUIFY_LAYER_FLAG_POINT_TOOL))
      layers = g_list_append (layers, GINT_TO_POINTER (layer));
    if (gtk_toggle_button_get_active (g->btn_line_tool)
        && (dt_liquify_layers[layer].flags & DT_LIQUIFY_LAYER_FLAG_LINE_TOOL))
      layers = g_list_append (layers, GINT_TO_POINTER (layer));
    if (gtk_toggle_button_get_active (g->btn_curve_tool)
        && (dt_liquify_layers[layer].flags & DT_LIQUIFY_LAYER_FLAG_CURVE_TOOL))
      layers = g_list_append (layers, GINT_TO_POINTER (layer));
    if (gtk_toggle_button_get_active (g->btn_node_tool)
        && (dt_liquify_layers[layer].flags & DT_LIQUIFY_LAYER_FLAG_NODE_TOOL))
      layers = g_list_append (layers, GINT_TO_POINTER (layer));
  }

  _draw_paths (module, cr, scale, params, layers, NULL);

  g_list_free (layers);
}

static dt_liquify_hit_t hit_test_paths (struct dt_iop_module_t *module,
                                        float scale,
                                        cairo_t *cr,
                                        dt_iop_liquify_params_t *params,
                                        float complex pt)
{
  dt_liquify_hit_t hit = NOWHERE;
  GList *layers = NULL;

  for (dt_liquify_layer_enum_t layer = 0; layer < DT_LIQUIFY_LAYER_LAST; ++layer)
  {
    if (dt_liquify_layers[layer].flags & DT_LIQUIFY_LAYER_FLAG_HIT_TEST)
      layers = g_list_append (layers, GINT_TO_POINTER (layer));
  }

  layers = g_list_reverse (layers);
  hit = _draw_paths (module, cr, scale, params, layers, &pt);
  g_list_free (layers);
  return hit;
}

// split a cubic bezier at t into two cubic beziers.

static void casteljau (const float complex *p0, float complex *p1, float complex *p2, float complex *p3, const float t)
{
  const float complex p01 = *p0 + (*p1 - *p0) * t;
  const float complex p12 = *p1 + (*p2 - *p1) * t;
  const float complex p23 = *p2 + (*p3 - *p2) * t;

  const float complex p012 = p01 + (p12 - p01) * t;
  const float complex p123 = p12 + (p23 - p12) * t;

  const float complex p0123 = p012 + (p123 - p012) * t;

  *p1 = p01;
  *p2 = p012;
  *p3 = p0123;
}

/*
  Find the nearest point on a cubic bezier curve.

  Return the curve parameter t of the point on a cubic bezier curve
  that is nearest to another arbitrary point.  Uses interpolation.

  FIXME: Implement a faster method, see:
  http://tog.acm.org/resources/GraphicsGems/gems/NearestPoint.c
*/

static float find_nearest_on_curve_t (const float complex p0,
                                      const float complex p1,
                                      const float complex p2,
                                      const float complex p3,
                                      const float complex x,
                                      const int n)
{
  float min_t = 0.0f, min_dist = cabs (x - p0);

  for (int i = 0; i < n; i++)
  {
    const float t = (1.0 * i) / n;
    const float t1 = 1.0 - t;
    const float complex ip =
          t1 * t1 * t1 * p0 +
      3 * t1 * t1 * t  * p1 +
      3 * t1 * t  * t  * p2 +
          t  * t  * t  * p3;

    const float dist = cabs (x - ip);
    if (dist < min_dist)
    {
      min_dist = dist;
      min_t = t;
    }
  }
  return min_t;
}

/*
  Find the nearest point on a line.

  Return the line parameter t of the point on a line that is nearest
  to another arbitrary point.
*/

static float find_nearest_on_line_t (const float complex p0, const float complex p1, const float complex x)
{
  // scalar projection
  const float b     = cabs (p1 - p0);           // |b|
  const float dotab = cdot (x - p0, p1 - p0);   // |a| * |b| * cos(phi)
  return dotab / (b * b);                       // |a| / |b| * cos(phi)
}

/**
 * Smooth a bezier spline through prescribed points.
 *
 * Smooth a bezier spline through prescribed points by solving a
 * linear system.  First we build a tridiagonal matrix and then we
 * solve it using the Thomas algorithm.  (FIXME: A tridiagonal matrix
 * is easy to solve in O(n) but you cannot write a closed path as a
 * tridiagonal.  To solve closed paths we will have to use a different
 * solver. Use the GSL?)
 *
 * Here is an article that explains the math:
 * http://www.particleincell.com/blog/2012/bezier-splines/
 *
 * Basically we find all the ctrl1 points when we solve the linear
 * system, then we calculate each ctrl2 from the ctrl1.
 *
 * We build the linear system choosing for each segment of the path an
 * equation among following 9 equations.  "Straight" is a path that
 * goes straight in to the knot (2nd derivative == 0 at the knot).
 * "Smooth" means a path that goes smoothly through the knot, makes no
 * corner and curves the same amount just before and just after the
 * knot (1st and 2nd derivatives are constant around the knot.)
 * "Keep" means to keep the control point as the user set it.
 *
 * |    | start       |   end of path
 * | -- | ----------- | ---------------
 * | 1  | straight    | smooth
 * | 2  | smooth      | smooth
 * | 3  | smooth      | straight
 * | 4  | keep        | smooth
 * | 5  | keep        | keep
 * | 6  | smooth      | keep
 * | 7  | keep        | straight
 * | 8  | straight    | straight  (yields a line)
 * | 9  | straight    | keep
 *
 * The equations are (close your eyes):
 *
 * \f{eqnarray}{
 *                2P_{1,i} + P_{1,i+1} &=&  K_i + 2K_{i+1}  \label{1} \\
 *    P_{1,i-1} + 4P_{1,i} + P_{1,i+1} &=& 4K_i + 2K_{i+1}  \label{2} \\
 *   2P_{1,i-1} + 7P_{1,i}             &=& 8K_i +  K_{i+1}  \label{3} \\
 *                 P_{1,i}             &=& C1_i             \label{4} \\
 *                 P_{1,i}             &=& C1_i             \label{5} \\
 *    P_{1,i-1} + 4P_{1,i}             &=& C2_i + 4K_i      \label{6} \\
 *                 P_{1,i}             &=& C1_i             \label{7} \\
 *                3P_{1,i}             &=& 2K_i +  K_{i+1}  \label{8} \\
 *                2P_{1,i}             &=&  K_i +  C2_i     \label{9}
 * \f}
 *
 * Some of these are the same and differ only in the way we calculate
 * c2. (You may open your eyes again.)
 */

static void smooth_path_linsys (size_t n,
                                const float complex *k,
                                float complex *c1,
                                float complex *c2,
                                const int *equation)
{
  --n;
  float *a = malloc (n * sizeof (float)); // subdiagonal
  float *b = malloc (n * sizeof (float)); // main diagonal
  float *c = malloc (n * sizeof (float)); // superdiagonal
  float complex *d = malloc (n * sizeof (float complex)); // right hand side

  // Build the tridiagonal matrix.

  for (int i = 0; i < n; i++)
  {
    switch (equation[i])
    {
    #define ABCD(A,B,C,D) { { a[i] = A; b[i] = B; c[i] = C; d[i] = D; continue; } }
       case 1:  ABCD (0, 2, 1,       k[i] + 2 * k[i+1]   ); break;
       case 2:  ABCD (1, 4, 1,   4 * k[i] + 2 * k[i+1]   ); break;
       case 3:  ABCD (2, 7, 0,   8 * k[i] +     k[i+1]   ); break;
       case 4:  ABCD (0, 1, 0,                  c1[i]    ); break;
       case 5:  ABCD (0, 1, 0,                  c1[i]    ); break;
       case 6:  ABCD (1, 4, 0,   4 * k[i] +     c2[i]    ); break;
       case 7:  ABCD (0, 1, 0,                  c1[i]    ); break;
       case 8:  ABCD (0, 3, 0,   2 * k[i] +     k[i+1]   ); break;
       case 9:  ABCD (0, 2, 0,       k[i] +     c2[i]    ); break;
    #undef ABCD
    }
  }

  // Solve with the Thomas algorithm to compute c1's.  See:
  // http://en.wikipedia.org/wiki/Tridiagonal_matrix_algorithm

  for (int i = 1; i < n; i++)
  {
    const float m = a[i] / b[i-1];
    b[i] = b[i] - m * c[i-1];
    d[i] = d[i] - m * d[i-1];
  }

  c1[n-1] = d[n-1] / b[n-1];
  for (int i = n - 2; i >= 0; i--)
    c1[i] = (d[i] - c[i] * c1[i+1]) / b[i];

  // Now compute the c2's.

  for (int i = 0; i < n; i++)
  {
    switch (equation[i])
    {
       // keep end: c2 does not change
       case 5:
       case 6:
       case 9:  break;

       // straight end: put c2[i] halfway between c1[i] and k[i+1]
       case 3:
       case 7:
       case 8:  c2[i] = (c1[i] + k[i+1]) / 2;  break;

       // smooth end: c2 and c1 are symmetrical around the knot
       default: c2[i] = 2 * k[i+1] - c1[i+1];
    }
  }

  free (a);
  free (b);
  free (c);
  free (d);
}

static int path_length(dt_iop_liquify_params_t *p, dt_liquify_path_data_t *n)
{
  int count = 1;
  while (n->header.next != -1)
  {
    count++;
    n = &p->nodes[n->header.next];
  }
  return count;
}

static void smooth_paths_linsys (dt_iop_liquify_params_t *params)
{
  for (int k=0; k<MAX_NODES; k++)
  {
    if (params->nodes[k].header.type == DT_LIQUIFY_PATH_INVALIDATED)
      break;

    if (params->nodes[k].header.prev != -1)
      continue;

    dt_liquify_path_data_t *node = &params->nodes[k];

    const size_t n = path_length (params, node);

    if (n < 2)
      continue;

    float complex *pt   = calloc (n, sizeof (float complex));
    float complex *c1   = calloc (n, sizeof (float complex));
    float complex *c2   = calloc (n, sizeof (float complex));
    int *eqn            = calloc (n, sizeof (int));
    size_t idx = 0;

    while (node)
    {
      const dt_liquify_path_data_t *d = (dt_liquify_path_data_t *) node;
      const dt_liquify_path_data_t *p = node_prev (params, node);
      const dt_liquify_path_data_t *n = node_next (params, node);
      const dt_liquify_path_data_t *nn = n ? node_next (params, n) : NULL;

      pt[idx] = node->warp.point;
      if (d->header.type == DT_LIQUIFY_PATH_CURVE_TO_V1)
      {
        c1[idx-1] = d->node.ctrl1;
        c2[idx-1] = d->node.ctrl2;
      }

      const int autosmooth      = d->header.node_type == DT_LIQUIFY_NODE_TYPE_AUTOSMOOTH;
      const int next_autosmooth = n   &&  n->header.node_type == DT_LIQUIFY_NODE_TYPE_AUTOSMOOTH;
      const int firstseg        = !p  ||  d->header.type != DT_LIQUIFY_PATH_CURVE_TO_V1;
      const int lastseg         = !nn ||  nn->header.type != DT_LIQUIFY_PATH_CURVE_TO_V1;
      const int lineseg         = n   &&  n->header.type == DT_LIQUIFY_PATH_LINE_TO_V1;

      // Program the linear system with equations:
      //
      //    START           END
      //    --------------------------
      // 1: straight        smooth
      // 2: smooth          smooth
      // 3: smooth          straight
      // 4: keep            smooth
      // 5: keep            keep
      // 6: smooth          keep
      // 7: keep            straight
      // 8: straight        straight   (== line)
      // 9: straight        keep

      if (lineseg)                                                    eqn[idx] = 5;
      else if (!autosmooth && !next_autosmooth)                       eqn[idx] = 5;
      else if (firstseg && lastseg && !autosmooth && next_autosmooth) eqn[idx] = 7;
      else if (firstseg && lastseg && autosmooth && next_autosmooth)  eqn[idx] = 8;
      else if (firstseg && lastseg && autosmooth && !next_autosmooth) eqn[idx] = 9;
      else if (firstseg && autosmooth && !next_autosmooth)            eqn[idx] = 5;
      else if (firstseg && autosmooth)                                eqn[idx] = 1;
      else if (lastseg && autosmooth && next_autosmooth)              eqn[idx] = 3;
      else if (lastseg && !autosmooth && next_autosmooth)             eqn[idx] = 7;
      else if (autosmooth && !next_autosmooth)                        eqn[idx] = 6;
      else if (!autosmooth && next_autosmooth)                        eqn[idx] = 4;
      else                                                            eqn[idx] = 2;

      ++idx;
      node = node_next (params, node);
    }

    smooth_path_linsys (n, pt, c1, c2, eqn);

    // write calculated control points back to list structure
    node = &params->nodes[k];
    node = node_next(params, node);
    idx = 0;
    while (node)
    {
      dt_liquify_path_data_t *d  = (dt_liquify_path_data_t *) node;
      if (d->header.type == DT_LIQUIFY_PATH_CURVE_TO_V1)
      {
        d->node.ctrl1 = c1[idx];
        d->node.ctrl2 = c2[idx];
      }
      ++idx;
      node = node_next(params, node);
    }

    free (pt);
    free (c1);
    free (c2);
    free (eqn);
  }
}

static dt_liquify_path_data_t *find_hovered (dt_iop_liquify_params_t *p)
{
  for (int k=0; k<MAX_NODES; k++)
    if (p->nodes[k].header.type == DT_LIQUIFY_PATH_INVALIDATED)
      break;
    else if (p->nodes[k].header.hovered)
      return &p->nodes[k];
  return NULL;
}

static void init_warp (dt_liquify_warp_t *warp, float complex point)
{
  warp->type     = DT_LIQUIFY_WARP_TYPE_LINEAR;
  warp->point    = point;
  warp->radius   = point;
  warp->strength = point;
  warp->control1 = 0.5;
  warp->control2 = 0.75;
  warp->status   = DT_LIQUIFY_STATUS_NONE;
}

static dt_liquify_path_data_t *alloc_move_to (dt_iop_module_t *module, float complex start_point)
{
  dt_iop_liquify_gui_data_t *g = (dt_iop_liquify_gui_data_t *) module->gui_data;
  dt_liquify_path_data_t* m = (dt_liquify_path_data_t*)node_alloc (&g->params, &g->node_index);
  if (m)
  {
    m->header.type = DT_LIQUIFY_PATH_MOVE_TO_V1;
    m->header.node_type = DT_LIQUIFY_NODE_TYPE_AUTOSMOOTH;
    init_warp (&m->warp, start_point);
  }
  return (dt_liquify_path_data_t *)m;
}

static dt_liquify_path_data_t *alloc_line_to (dt_iop_module_t *module, float complex end_point)
{
  dt_iop_liquify_gui_data_t *g = (dt_iop_liquify_gui_data_t *) module->gui_data;
  dt_liquify_path_data_t* l = (dt_liquify_path_data_t*)node_alloc (&g->params, &g->node_index);
  if (l)
  {
    l->header.type = DT_LIQUIFY_PATH_LINE_TO_V1;
    l->header.node_type = DT_LIQUIFY_NODE_TYPE_AUTOSMOOTH;
    init_warp (&l->warp, end_point);
  }
  return (dt_liquify_path_data_t *)l;
}

static dt_liquify_path_data_t *alloc_curve_to (dt_iop_module_t *module, float complex end_point)
{
  dt_iop_liquify_gui_data_t *g = (dt_iop_liquify_gui_data_t *) module->gui_data;
  dt_liquify_path_data_t* c = (dt_liquify_path_data_t*)node_alloc (&g->params, &g->node_index);
  if (c)
  {
    c->header.type = DT_LIQUIFY_PATH_CURVE_TO_V1;
    c->header.node_type = DT_LIQUIFY_NODE_TYPE_AUTOSMOOTH;
    c->node.ctrl1 = c->node.ctrl2 = 0.0;
    init_warp (&c->warp, end_point);
  }
  return (dt_liquify_path_data_t *)c;
}

static void start_drag (dt_iop_liquify_gui_data_t *g, dt_liquify_layer_enum_t layer, dt_liquify_path_data_t *elem)
{
  g->dragging.layer = layer;
  g->dragging.elem = elem;
}

static void end_drag (dt_iop_liquify_gui_data_t *g)
{
  g->dragging = NOWHERE;
}

static gboolean is_dragging(dt_iop_liquify_gui_data_t *g)
{
  return g->dragging.elem != NULL;
}

static void unselect_all (dt_iop_liquify_params_t *p)
{
  for (int k=0; k<MAX_NODES; k++)
    if (p->nodes[k].header.type == DT_LIQUIFY_PATH_INVALIDATED)
      break;
    else
      p->nodes[k].header.selected = 0;
}

static float get_zoom_scale (dt_develop_t *develop)
{
  const dt_dev_zoom_t zoom = dt_control_get_dev_zoom ();
  const int closeup = dt_control_get_dev_closeup ();
  return dt_dev_get_zoom_scale (develop, zoom, 1<<closeup, 1);
}

void gui_post_expose (struct dt_iop_module_t *module,
                      cairo_t *cr,
                      int32_t width,
                      int32_t height,
                      int32_t pointerx,
                      int32_t pointery)
{
  dt_develop_t *develop = module->dev;
  dt_iop_liquify_gui_data_t *g = (dt_iop_liquify_gui_data_t *) module->gui_data;
  if (!g)
    return;

  const float bb_width = develop->preview_pipe->backbuf_width;
  const float bb_height = develop->preview_pipe->backbuf_height;
  const float iscale = develop->preview_pipe->iscale;
  const float pr_d = develop->preview_downsampling;
  const float scale = pr_d * MAX (bb_width, bb_height);
  if (bb_width < 1.0 || bb_height < 1.0)
    return;

  // get a copy of all iop params
  dt_pthread_mutex_lock (&g->lock);
  update_warp_count (g);
  smooth_paths_linsys (&g->params);
  dt_iop_liquify_params_t copy_params;
  memcpy(&copy_params, &g->params, sizeof(dt_iop_liquify_params_t));
  dt_pthread_mutex_unlock (&g->lock);

  // distort all points
  dt_pthread_mutex_lock(&develop->preview_pipe_mutex);
  const distort_params_t d_params = { develop, develop->preview_pipe, iscale, 1.0 / scale, DT_DEV_TRANSFORM_DIR_ALL, FALSE };
  _distort_paths (module, &d_params, &copy_params);
  dt_pthread_mutex_unlock(&develop->preview_pipe_mutex);

  // You're not supposed to understand this
  const float zoom_x = dt_control_get_dev_zoom_x ();
  const float zoom_y = dt_control_get_dev_zoom_y ();
  const float zoom_scale = get_zoom_scale (develop);

  // setup CAIRO coordinate system
  cairo_translate (cr, 0.5 * width, 0.5 * height); // origin @ center of view
  cairo_scale     (cr, zoom_scale, zoom_scale);    // the zoom
  cairo_translate (cr, -bb_width * (0.5 + zoom_x), -bb_height * (0.5 + zoom_y));
  cairo_scale (cr, scale, scale);

  draw_paths (module, cr, 1.0 / (scale * zoom_scale), &copy_params);
}

void gui_focus (struct dt_iop_module_t *module, gboolean in)
{
  dt_iop_liquify_gui_data_t *g = (dt_iop_liquify_gui_data_t *) module->gui_data;

  if (!in)
  {
    dt_control_hinter_message (darktable.control, "");
    gtk_toggle_button_set_active (g->btn_point_tool, FALSE);
    gtk_toggle_button_set_active (g->btn_line_tool,  FALSE);
    gtk_toggle_button_set_active (g->btn_curve_tool, FALSE);
    gtk_toggle_button_set_active (g->btn_node_tool,  FALSE);
  }
}

static void sync_pipe (struct dt_iop_module_t *module, gboolean history)
{
  if (history)
  {
    const dt_iop_liquify_gui_data_t *g = (dt_iop_liquify_gui_data_t *) module->gui_data;
    // something definitive has happened like button release ... so
    // redraw pipe
    memcpy(module->params, &g->params, sizeof(dt_iop_liquify_params_t));
    dt_dev_add_history_item (darktable.develop, module, TRUE);
  }
  else
  {
    // only moving mouse around, pointing at things or dragging ... so
    // give some cairo feedback, but don't redraw pipe
    dt_control_queue_redraw_center ();
  }
}

/*
  right-click on node:       Delete node.
  right-click on path:       Delete whole path.

  ctrl+click on node:        Cycle symmetrical, smooth, cusp, autosmooth
  ctrl+click on path:        Add node
  ctrl+alt+click on path:    Change line / bezier

  ctrl+click on strength:    Cycle linear, grow, shrink
*/

static void get_point_scale(struct dt_iop_module_t *module, float x, float y, float complex *pt, float *scale)
{
  float pzx, pzy;
  dt_dev_get_pointer_zoom_pos(darktable.develop, x, y, &pzx, &pzy);
  pzx += 0.5f;
  pzy += 0.5f;
  const float wd = darktable.develop->preview_pipe->backbuf_width;
  const float ht = darktable.develop->preview_pipe->backbuf_height;
<<<<<<< HEAD
  
=======
>>>>>>> 27802155
  float pts[2] = { pzx * wd, pzy * ht };
  dt_dev_distort_backtransform_plus(darktable.develop, darktable.develop->preview_pipe,
                                    module->iop_order,DT_DEV_TRANSFORM_DIR_FORW_EXCL, pts, 1);
  dt_dev_distort_backtransform_plus(darktable.develop, darktable.develop->preview_pipe,
                                    module->iop_order,DT_DEV_TRANSFORM_DIR_BACK_EXCL, pts, 1);
  const float nx = pts[0] / darktable.develop->preview_pipe->iwidth;
  const float ny = pts[1] / darktable.develop->preview_pipe->iheight;

  *scale = darktable.develop->preview_pipe->iscale * get_zoom_scale(module->dev);
<<<<<<< HEAD
  *pt = (nx * darktable.develop->pipe->iwidth) + (ny * darktable.develop->pipe->iheight) * I;
=======
  *pt = (nx * darktable.develop->pipe->iwidth) +  (ny * darktable.develop->pipe->iheight) * I;
>>>>>>> 27802155
}

int mouse_moved (struct dt_iop_module_t *module,
                 double x,
                 double y,
                 double pressure,
                 int which)
{
  dt_iop_liquify_gui_data_t *g = (dt_iop_liquify_gui_data_t *) module->gui_data;
  int handled = g->last_hit.elem ? 1 : 0;
  float complex pt;
  float scale;

  get_point_scale(module, x, y, &pt, &scale);

  dt_pthread_mutex_lock (&g->lock);

  g->last_mouse_pos = pt;
  const int dragged = detect_drag (g, scale, pt);

  // Don't hit test while dragging, you'd only hit the dragged thing
  // anyway.

  if (!is_dragging(g))
  {
    dt_liquify_hit_t hit = hit_test_paths (module, scale, g->fake_cr, &g->params, pt);
    dt_liquify_path_data_t *last_hovered = find_hovered (&g->params);
    if (hit.elem != last_hovered ||
        (last_hovered && hit.elem && hit.elem->header.hovered != last_hovered->header.hovered))
    {
      if (hit.elem)
        hit.elem->header.hovered = hit.layer;
      if (last_hovered)
        last_hovered->header.hovered = 0;
      // change in hover display
      dt_control_hinter_message (darktable.control, dt_liquify_layers[hit.layer].hint);
      handled = 1;
      goto done;
    }
  }

  if (dragged && !is_dragging(g) && g->last_hit.elem)
  {
    // start dragging
    start_drag (g, g->last_hit.layer, g->last_hit.elem);
  }

  if (is_dragging(g))
  {
    dt_liquify_path_data_t *d = g->dragging.elem;
    dt_liquify_path_data_t *n = node_next(&g->params, d);
    dt_liquify_path_data_t *p = node_prev(&g->params, d);

    const float complex *start_pt = &d->warp.point;

    switch (g->dragging.layer)
    {
       case DT_LIQUIFY_LAYER_CENTERPOINT:
         switch (d->header.type)
         {
            case DT_LIQUIFY_PATH_CURVE_TO_V1:
              d->node.ctrl2 += pt - d->warp.point;
              // fall thru
            case DT_LIQUIFY_PATH_MOVE_TO_V1:
            case DT_LIQUIFY_PATH_LINE_TO_V1:
              if (n && n->header.type == DT_LIQUIFY_PATH_CURVE_TO_V1)
                n->node.ctrl1 += pt - d->warp.point;
              if (p && p->header.type == DT_LIQUIFY_PATH_CURVE_TO_V1)
                p->node.ctrl2 += pt - d->warp.point;
              d->warp.radius   += pt - d->warp.point;
              d->warp.strength += pt - d->warp.point;
              d->warp.point = pt;
              break;
            default:
              break;
         }
         break;

       case DT_LIQUIFY_LAYER_CTRLPOINT1:
         switch (d->header.type)
         {
            case DT_LIQUIFY_PATH_CURVE_TO_V1:
              d->node.ctrl1 = pt;
              if (p && p->header.type == DT_LIQUIFY_PATH_CURVE_TO_V1)
              {
                switch (p->header.node_type)
                {
                   case DT_LIQUIFY_NODE_TYPE_SMOOTH:
                     p->node.ctrl2 = p->warp.point +
                       cabs (p->warp.point - p->node.ctrl2) *
                       cexp (carg (p->warp.point - pt) * I);
                     break;
                case DT_LIQUIFY_NODE_TYPE_SYMMETRICAL:
                  p->node.ctrl2 = 2 * p->warp.point - pt;
                  break;
                default:
                  break;
                }
              }
              break;
            default:
              break;
         }
         break;

       case DT_LIQUIFY_LAYER_CTRLPOINT2:
         switch (d->header.type)
         {
            case DT_LIQUIFY_PATH_CURVE_TO_V1:
              d->node.ctrl2 = pt;
              if (n && n->header.type == DT_LIQUIFY_PATH_CURVE_TO_V1)
              {
                switch (d->header.node_type)
                {
                   case DT_LIQUIFY_NODE_TYPE_SMOOTH:
                     n->node.ctrl1 = d->warp.point +
                       cabs (d->warp.point - n->node.ctrl1) *
                       cexp (carg (d->warp.point - pt) * I);
                     break;
                   case DT_LIQUIFY_NODE_TYPE_SYMMETRICAL:
                     n->node.ctrl1 = 2 * d->warp.point - pt;
                     break;
                   default:
                     break;
                }
              }
              break;
            default:
              break;
         }
         break;

       case DT_LIQUIFY_LAYER_RADIUSPOINT:
         d->warp.radius = pt;
         dt_conf_set_float(CONF_RADIUS, cabs(d->warp.radius - d->warp.point));
         break;

       case DT_LIQUIFY_LAYER_STRENGTHPOINT:
         d->warp.strength = pt;
         dt_conf_set_float(CONF_STRENGTH, cabs(d->warp.strength - d->warp.point));
         dt_conf_set_float(CONF_ANGLE, carg(d->warp.strength - d->warp.point));
         break;

       case DT_LIQUIFY_LAYER_HARDNESSPOINT1:
         d->warp.control1 = MIN (1.0, cabs (pt - *start_pt) / cabs (d->warp.radius - *start_pt));
         break;

       case DT_LIQUIFY_LAYER_HARDNESSPOINT2:
         d->warp.control2 = MIN (1.0, cabs (pt - *start_pt) / cabs (d->warp.radius - *start_pt));
         break;

       default:
         break;
    }
    handled = 1;
  }

done:
  dt_pthread_mutex_unlock (&g->lock);
  if (handled)
  {
    sync_pipe (module, handled == 2);
  }
  return handled;
}

static float dt_conf_get_sanitize_float(const char *name, float min, float max, float default_value) /* **** */
{
  const float value = dt_conf_get_float(name);
  float new_value = CLAMP(value, min, max);
  if (new_value != value) new_value = default_value;

  dt_conf_set_float(name, new_value);
  return new_value;
}

static void get_stamp_params(dt_iop_module_t *module, float *radius, float *r_strength, float *phi)
{
  const dt_dev_pixelpipe_t *devpipe = darktable.develop->preview_pipe;
  const float iwd_min = MIN(devpipe->iwidth, devpipe->iheight);
  const float wdht_min = MIN(darktable.develop->width, darktable.develop->height);
  const float iscale = devpipe->iscale;
  const float zoom = get_zoom_scale(module->dev);
  const float im_scale = 65.0f * iwd_min * iwd_min * zoom * iscale / (wdht_min * wdht_min) * maxval;
  
  *radius = dt_conf_get_sanitize_float(CONF_RADIUS, 0.8f * im_scale, im_scale * 1.25f, im_scale);
  *r_strength = dt_conf_get_sanitize_float(CONF_STRENGTH, 1.2f * *radius, 2.0f * *radius, 1.5f * *radius);
  *phi = dt_conf_get_sanitize_float(CONF_ANGLE, 0.0f, 2.0f * M_PI, 1.75f * M_PI);
}
/*
  add support for changing the radius and the strength vector for the temp node
 */
int scrolled(struct dt_iop_module_t *module, double x, double y, int up, uint32_t state)
{
  const dt_iop_liquify_gui_data_t *g = (dt_iop_liquify_gui_data_t *) module->gui_data;

  // add an option to allow skip mouse events while editing masks
  if(darktable.develop->darkroom_skip_mouse_events) return 0;

  if (g->temp)
  {
    dt_liquify_warp_t *warp = &g->temp->warp;
    const float complex strength_v = warp->strength - warp->point;

    if (state == 0)
    {
      //  change size
      float radius = 0.0f, r = 0.0f, phi = 0.0f;
      get_stamp_params(module, &radius, &r, &phi);
      
      float factor = 1.0f;

      if(up && cabs(warp->radius - warp->point) > 10.0f)
        factor *= 0.97f;
      else if(!up)
        factor *= 1.0f / 0.97f;

      r *= factor;
      radius *= factor;

      warp->radius = warp->point + (radius * factor);
      warp->strength = warp->point + r * cexp (phi * I);

      dt_conf_set_float(CONF_RADIUS, radius);
      dt_conf_set_float(CONF_STRENGTH, r);
      return 1;
    }
    else if (state & GDK_CONTROL_MASK)
    {
      //  change the strength direction
      float phi = carg(strength_v);
      const float r = cabs(strength_v);

      if(up)
        phi += DT_M_PI_F / 16.0f;
      else
        phi -= DT_M_PI_F / 16.0f;

      warp->strength = warp->point + r * cexp (phi * I);
      dt_conf_set_float(CONF_STRENGTH, r);
      dt_conf_set_float(CONF_ANGLE, phi);
      return 1;
    }
    else if (state & GDK_SHIFT_MASK)
    {
      //  change the strength
      const float phi = carg(strength_v);
      float r = cabs(strength_v);

      if(up)
        r *= 0.97f;
      else
        r *= 1.0f / 0.97f;

      warp->strength = warp->point + r * cexp (phi * I);
      dt_conf_set_float(CONF_STRENGTH, r);
      dt_conf_set_float(CONF_ANGLE, phi);
      return 1;
    }
  }

  return 0;
}

int button_pressed (struct dt_iop_module_t *module,
                    double x,
                    double y,
                    double pressure,
                    int which,
                    int type,
                    uint32_t state)
{
  dt_iop_liquify_gui_data_t *g = (dt_iop_liquify_gui_data_t *) module->gui_data;
  int handled = 0;
  float complex pt;
  float scale;

  get_point_scale(module, x, y, &pt, &scale);

  dt_pthread_mutex_lock (&g->lock);

  g->last_mouse_pos = pt;
  g->last_mouse_mods = state & gtk_accelerator_get_default_mod_mask ();
  if (which == 1)
    g->last_button1_pressed_pos = pt;

  if (!is_dragging(g))
    // while dragging you would always hit the dragged thing
    g->last_hit = hit_test_paths (module, scale, g->fake_cr, &g->params, pt);

  if (which == 2) goto done;

  // Point tool

  if (which == 1 && gtk_toggle_button_get_active (g->btn_point_tool))
  {
    // always end dragging before manipulating the path list to avoid
    // dangling pointers
    end_drag (g);

    if (!g->temp) goto done;
    g->status |= DT_LIQUIFY_STATUS_NEW;
    g->status &= ~DT_LIQUIFY_STATUS_PREVIEW;

    start_drag (g, DT_LIQUIFY_LAYER_STRENGTHPOINT, g->temp);
    g->last_hit = NOWHERE;
    handled = 1;
    goto done;
  }

  // Line tool or curve tool

  if (which == 1 && (gtk_toggle_button_get_active (g->btn_line_tool)
                     || gtk_toggle_button_get_active (g->btn_curve_tool)))
  {
    // always end dragging before manipulating the path list to avoid
    // dangling pointers
    end_drag (g);
    if (!g->temp)
    {
      if (g->last_hit.layer == DT_LIQUIFY_LAYER_CENTERPOINT)
      {
        // continue path
        g->temp = g->last_hit.elem;
      }
      else
      {
        if (!g->temp) goto done;
      }
    }
    g->last_hit = NOWHERE;
    if (gtk_toggle_button_get_active (g->btn_curve_tool))
    {
      start_drag (g, DT_LIQUIFY_LAYER_CTRLPOINT1, g->temp);
    }
    g->status |= DT_LIQUIFY_STATUS_NEW;
    g->status &= ~DT_LIQUIFY_STATUS_PREVIEW;
    handled = 1;
    goto done;
  }

  // Node tool

  if (gtk_toggle_button_get_active (g->btn_node_tool))
  {
    if (which == 1 && (g->last_mouse_mods == GDK_CONTROL_MASK) &&
        (g->last_hit.layer == DT_LIQUIFY_LAYER_CENTERPOINT))
    {
      // cycle node type: smooth -> cusp etc.
      dt_liquify_path_data_t *node = g->last_hit.elem;
      node->header.node_type = (node->header.node_type + 1) % DT_LIQUIFY_NODE_TYPE_LAST;
      handled = 1;
      goto done;
    }
    if (which == 1 && (g->last_mouse_mods == GDK_CONTROL_MASK) &&
        (g->last_hit.layer == DT_LIQUIFY_LAYER_STRENGTHPOINT))
    {
      // cycle warp type: linear -> radial etc.
      if (g->last_hit.elem->header.type == DT_LIQUIFY_PATH_MOVE_TO_V1)
      {
        dt_liquify_warp_t *warp = &g->last_hit.elem->warp;
        warp->type = (warp->type + 1) % DT_LIQUIFY_WARP_TYPE_LAST;
      }
      handled = 1;
      goto done;
    }
  }

done:
  dt_pthread_mutex_unlock (&g->lock);
  if (handled)
    sync_pipe (module, TRUE);
  return handled;
}

int button_released (struct dt_iop_module_t *module,
                     double x,
                     double y,
                     int which,
                     uint32_t state)
{
  dt_iop_liquify_gui_data_t *g = (dt_iop_liquify_gui_data_t *) module->gui_data;
  int handled = 0;
  float complex pt;
  float scale;

  get_point_scale(module, x, y, &pt, &scale);

  dt_pthread_mutex_lock (&g->lock);

  g->last_mouse_pos = pt;

  const gboolean dragged = detect_drag (g, scale, pt);

  if (which == 1 && g->temp && (g->status & DT_LIQUIFY_STATUS_NEW))
  {
    end_drag (g);
    if (gtk_toggle_button_get_active (g->btn_point_tool))
    {
      g->temp = NULL; // a point is done
      gtk_toggle_button_set_active (g->btn_node_tool, 1);
      handled = dragged ? 2 : 1;
    }
    else if (gtk_toggle_button_get_active (g->btn_line_tool))
    {
      const int prev_index = g->node_index;
      const float complex strength = (g->temp->warp.strength - g->temp->warp.point);
      const float radius = cabs(g->temp->warp.radius - g->temp->warp.point);
      g->temp = alloc_line_to (module, pt);
      if (!g->temp) goto done;
      g->temp->warp.radius   = pt + radius;
      g->temp->warp.strength = pt + strength;
      // links
      g->temp->header.prev = prev_index;
      node_get(&g->params, prev_index)->header.next = g->node_index;
      start_drag (g, DT_LIQUIFY_LAYER_CENTERPOINT, g->temp);
      handled = 1;
    }
    else if (gtk_toggle_button_get_active (g->btn_curve_tool))
    {
      const int prev_index = g->node_index;
      const float complex strength = (g->temp->warp.strength - g->temp->warp.point);
      const float radius = cabs(g->temp->warp.radius - g->temp->warp.point);
      g->temp = alloc_curve_to (module, pt);
      if (!g->temp) goto done;
      // user dragged, make it a symmetrical node
      if (dragged)
      {
        g->temp->header.node_type = DT_LIQUIFY_NODE_TYPE_SYMMETRICAL;
      }
      g->temp->warp.radius = pt + radius;
      g->temp->warp.strength = pt + strength;
      // links
      g->temp->header.prev = prev_index;
      node_get(&g->params, prev_index)->header.next = g->node_index;
      start_drag (g, DT_LIQUIFY_LAYER_CENTERPOINT, g->temp);
      handled = 1;
    }
    g->status &= ~DT_LIQUIFY_STATUS_NEW;
    goto done;
  }

  if (which == 1 && is_dragging(g))
  {
    end_drag (g);
    handled = 2;
    goto done;
  }

  // right click == cancel or delete
  if (which == 3)
  {
    dt_control_hinter_message (darktable.control, "");
    end_drag (g);

    // cancel line or curve creation
    if (g->temp)
    {
      node_delete (&g->params, g->temp);
      g->temp = NULL;
      g->status &= ~DT_LIQUIFY_STATUS_PREVIEW;
      gtk_toggle_button_set_active (g->btn_node_tool, 1);
      handled = 2;
      goto done;
    }

    // right click on background toggles node tool
    if (g->last_hit.layer == DT_LIQUIFY_LAYER_BACKGROUND)
    {
      gtk_toggle_button_set_active (g->btn_node_tool,
                                    !gtk_toggle_button_get_active (g->btn_node_tool));
      handled = 1;
      goto done;
    }

    // delete node
    if (g->last_hit.layer == DT_LIQUIFY_LAYER_CENTERPOINT)
    {
      node_delete (&g->params, g->last_hit.elem);
      g->last_hit = NOWHERE;
      handled = 2;
      goto done;
    }
    // delete shape
    if (g->last_hit.layer == DT_LIQUIFY_LAYER_PATH)
    {
      path_delete (&g->params, g->last_hit.elem);
      g->last_hit = NOWHERE;
      handled = 2;
      goto done;
    }
    goto done;
  }

  // Node tool

  if (gtk_toggle_button_get_active (g->btn_node_tool))
  {
    if (which == 1 && g->last_mouse_mods == 0 && !dragged)
    {
      // select/unselect start/endpoint and clear previous selections
      if (g->last_hit.layer == DT_LIQUIFY_LAYER_CENTERPOINT)
      {
        const int oldsel = !!g->last_hit.elem->header.selected;
  unselect_all (&g->params);
        g->last_hit.elem->header.selected = oldsel ? 0 : g->last_hit.layer;
        handled = 1;
        goto done;
      }
      // unselect all
      if (g->last_hit.layer == DT_LIQUIFY_LAYER_BACKGROUND)
      {
        unselect_all (&g->params);
        handled = 1;
        goto done;
      }
    }
    if (which == 1 && g->last_mouse_mods == GDK_SHIFT_MASK && !dragged)
    {
      // select/unselect start/endpoint and keep previous selections
      if (g->last_hit.layer == DT_LIQUIFY_LAYER_CENTERPOINT)
      {
        const int oldsel = !!g->last_hit.elem->header.selected;
        g->last_hit.elem->header.selected = oldsel ? 0 : g->last_hit.layer;
        handled = 1;
        goto done;
      }
    }
    if (which == 1 && (g->last_mouse_mods == GDK_CONTROL_MASK) && !dragged)
    {
      // add node
      if (g->last_hit.layer == DT_LIQUIFY_LAYER_PATH)
      {
        dt_liquify_path_data_t *e = g->last_hit.elem;
        dt_liquify_path_data_t *prev = node_prev (&g->params, e);
        if (prev && e->header.type == DT_LIQUIFY_PATH_CURVE_TO_V1)
        {
    // add node to curve
          dt_liquify_path_data_t *curve1 = (dt_liquify_path_data_t *) e;

          dt_liquify_path_data_t *curve2 = (dt_liquify_path_data_t *)alloc_curve_to (module, 0);
          if (!curve2) goto done;

          curve2->node.ctrl1 = curve1->node.ctrl1;
          curve2->node.ctrl2 = curve1->node.ctrl2;

          dt_liquify_warp_t *warp1 = &prev->warp;
          dt_liquify_warp_t *warp2 = &curve2->warp;
          dt_liquify_warp_t *warp3 = &e->warp;

          const float t = find_nearest_on_curve_t (warp1->point, curve1->node.ctrl1, curve1->node.ctrl2,
                                                   warp3->point, pt, INTERPOLATION_POINTS);

          float complex midpoint = warp3->point;
          casteljau (&warp1->point, &curve1->node.ctrl1, &curve1->node.ctrl2, &midpoint, t);
          midpoint = warp1->point;
          casteljau (&warp3->point, &curve2->node.ctrl2, &curve2->node.ctrl1, &midpoint, 1.0 - t);

          mix_warps (warp2, warp1, warp3, midpoint, t);

          node_insert_before (&g->params, e, (dt_liquify_path_data_t *)curve2);

          handled = 2;
          goto done;
        }
        if (prev && e->header.type == DT_LIQUIFY_PATH_LINE_TO_V1)
        {
    // add node to line
          dt_liquify_warp_t *warp1 = &prev->warp;
          dt_liquify_warp_t *warp3 = &e->warp;
          const float t = find_nearest_on_line_t (warp1->point, warp3->point, pt);

          dt_liquify_path_data_t *tmp = alloc_line_to (module, e->warp.point);
          if (!tmp) goto done;

          dt_liquify_warp_t *warp2 = &tmp->warp;
          double complex midpoint = cmix (warp1->point, warp3->point, t);

          mix_warps (warp2, warp1, warp3, midpoint, t);
          node_insert_before (&g->params, e, tmp);

          handled = 2;
          goto done;
        }
      }
    }
    if (which == 1
        && (g->last_mouse_mods == (GDK_MOD1_MASK | GDK_CONTROL_MASK))
        && !dragged)
    {
      if (g->last_hit.layer == DT_LIQUIFY_LAYER_PATH)
      {
        // change segment
        dt_liquify_path_data_t *e = g->last_hit.elem;
        dt_liquify_path_data_t *prev = node_prev (&g->params, e);
        if (prev && e->header.type == DT_LIQUIFY_PATH_CURVE_TO_V1)
        {
          // curve -> line
          e->header.type = DT_LIQUIFY_PATH_LINE_TO_V1;
          e->header.node_type = DT_LIQUIFY_NODE_TYPE_AUTOSMOOTH;
          e->header.selected = e->header.hovered = 0;
          handled = 2;
          goto done;
        }
        if (prev && e->header.type == DT_LIQUIFY_PATH_LINE_TO_V1)
        {
          // line -> curve
          const float complex p0 = prev->warp.point;
          const float complex p1 = e->warp.point;
          dt_liquify_path_data_t *c = (dt_liquify_path_data_t *)e;
          e->header.type = DT_LIQUIFY_PATH_CURVE_TO_V1;
          e->header.node_type = DT_LIQUIFY_NODE_TYPE_AUTOSMOOTH;
          c->node.ctrl1 = (2 * p0 +     p1) / 3.0;
          c->node.ctrl2 = (    p0 + 2 * p1) / 3.0;

          handled = 2;
          goto done;
        }
      }
    }
  }

done:
  if (which == 1)
    g->last_button1_pressed_pos = -1;
  g->last_hit = NOWHERE;
  dt_pthread_mutex_unlock (&g->lock);
  if (handled)
  {
    update_warp_count (g);
    sync_pipe (module, handled == 2);
  }
  return handled;
}

static void _liquify_cairo_paint_point_tool(cairo_t *cr, const gint x, const gint y, const gint w, const gint h,
                                            const gint flags, void *data);

static void _liquify_cairo_paint_line_tool(cairo_t *cr, const gint x, const gint y, const gint w, const gint h,
                                           const gint flags, void *data);

static void _liquify_cairo_paint_curve_tool(cairo_t *cr, const gint x, const gint y, const gint w, const gint h,
                                            const gint flags, void *data);

static void _liquify_cairo_paint_node_tool(cairo_t *cr, const gint x, const gint y, const gint w, const gint h,
                                           const gint flags, void *data);


static float conf_set_get_default(const char *name, float def)
{
  float value;
  if(dt_conf_key_exists(name))
  {
    value = dt_conf_get_float(name);
    // do some sanity check, the value must > 1.0 (these are value in pixels), reset to default if not
    if((value <= 1.0f || value > 3000.0f) && strcmp(name, CONF_ANGLE))
    {
      value = def;
      dt_conf_set_float(name, value);
    }
  }
  else
  {
    value = def;
    dt_conf_set_float(name, value);
  }
  return value;
}

// we need this only because darktable has no radiobutton support
static void btn_make_radio_callback (GtkToggleButton *btn, dt_iop_module_t *module)
{
  dt_iop_liquify_gui_data_t *g = (dt_iop_liquify_gui_data_t *) module->gui_data;

  // if currently dragging and a form (line or node) has been started, does nothing (expect resetting the toggle button status).

  if (is_dragging(g) && g->temp && node_prev(&g->params, g->temp))
  {
    g_signal_handlers_block_matched(g->btn_point_tool, G_SIGNAL_MATCH_FUNC, 0, 0, NULL, btn_make_radio_callback, NULL);
    g_signal_handlers_block_matched(g->btn_line_tool, G_SIGNAL_MATCH_FUNC, 0, 0, NULL, btn_make_radio_callback, NULL);
    g_signal_handlers_block_matched(g->btn_curve_tool, G_SIGNAL_MATCH_FUNC, 0, 0, NULL, btn_make_radio_callback, NULL);
    g_signal_handlers_block_matched(g->btn_node_tool, G_SIGNAL_MATCH_FUNC, 0, 0, NULL, btn_make_radio_callback, NULL);

    gtk_toggle_button_set_active (btn, !gtk_toggle_button_get_active(btn));

    g_signal_handlers_unblock_matched(g->btn_point_tool, G_SIGNAL_MATCH_FUNC, 0, 0, NULL, btn_make_radio_callback, NULL);
    g_signal_handlers_unblock_matched(g->btn_line_tool, G_SIGNAL_MATCH_FUNC, 0, 0, NULL, btn_make_radio_callback, NULL);
    g_signal_handlers_unblock_matched(g->btn_curve_tool, G_SIGNAL_MATCH_FUNC, 0, 0, NULL, btn_make_radio_callback, NULL);
    g_signal_handlers_unblock_matched(g->btn_node_tool, G_SIGNAL_MATCH_FUNC, 0, 0, NULL, btn_make_radio_callback, NULL);
    return;
  }

  dt_control_hinter_message (darktable.control, "");

  // if we are on a preview, it means that a form (point, line, curve) has been started, but no node has yet been placed.
  // in this case we abort the current preview and let the new tool activated.

  if (g->status & DT_LIQUIFY_STATUS_PREVIEW)
  {
    node_delete (&g->params, g->temp);
    g->temp = NULL;
    g->status &= ~DT_LIQUIFY_STATUS_PREVIEW;
  }

  // now, let's enable and start a new form safely

  if (gtk_toggle_button_get_active (btn))
  {
    gtk_toggle_button_set_active (g->btn_point_tool, btn == g->btn_point_tool);
    gtk_toggle_button_set_active (g->btn_line_tool,  btn == g->btn_line_tool);
    gtk_toggle_button_set_active (g->btn_curve_tool, btn == g->btn_curve_tool);
    gtk_toggle_button_set_active (g->btn_node_tool,  btn == g->btn_node_tool);

    if (btn == g->btn_point_tool)
      dt_control_hinter_message
        (darktable.control, _("click and drag to add point\nscroll to change size\n"
                              "shift+scroll to change strength - ctrl+scroll to change direction"));
    else if (btn == g->btn_line_tool)
      dt_control_hinter_message
        (darktable.control, _("click to add line\nscroll to change size\n"
                              "shift+scroll to change strength - ctrl+scroll to change direction"));
    else if (btn == g->btn_curve_tool)
      dt_control_hinter_message
        (darktable.control, _("click to add curve\nscroll to change size\n"
                              "shift+scroll to change strength - ctrl+scroll to change direction"));
    else if (btn == g->btn_node_tool)
      dt_control_hinter_message (darktable.control, _("click to edit nodes"));

    //  start the preview mode to show the shape that will be created

    if (btn == g->btn_point_tool || btn == g->btn_line_tool || btn == g->btn_curve_tool)
    {
      float complex pt;
      float scale;

      //  create initial shape at the center
      get_point_scale(module, .5f * darktable.develop->width, .5f * darktable.develop->height, &pt, &scale);

      //  start a new path
      g->temp = alloc_move_to (module, pt);

      //  start with current saved size/strength

      const float radius = conf_set_get_default(CONF_RADIUS, GET_UI_WIDTH(DEFAULT_RADIUS));
      const float r = conf_set_get_default(CONF_STRENGTH, GET_UI_WIDTH(DEFAULT_STRENGTH));
      const float phi = conf_set_get_default(CONF_ANGLE, 0);

      g->temp->warp.radius   = pt + radius;
      g->temp->warp.strength = pt + r * cexp (phi * I);

      g->status |= DT_LIQUIFY_STATUS_PREVIEW;
      g->status |= DT_LIQUIFY_STATUS_NEW;

      start_drag (g, DT_LIQUIFY_LAYER_CENTERPOINT, g->temp);
      g->last_hit = NOWHERE;
    }
  }

  sync_pipe (module, FALSE);
  dt_iop_request_focus(module);
}

void gui_update (dt_iop_module_t *module)
{
  dt_iop_liquify_gui_data_t *g = (dt_iop_liquify_gui_data_t *) module->gui_data;
  memcpy(&g->params, module->params, sizeof(dt_iop_liquify_params_t));
  update_warp_count(g);
}

void gui_init (dt_iop_module_t *module)
{
  module->gui_data = malloc (sizeof (dt_iop_liquify_gui_data_t));
  dt_iop_liquify_gui_data_t *g = (dt_iop_liquify_gui_data_t *) module->gui_data;

  // A dummy surface for calculations only, no drawing.
  cairo_surface_t *cs = cairo_image_surface_create (CAIRO_FORMAT_ARGB32, 1, 1);
  g->fake_cr = cairo_create (cs);
  cairo_surface_destroy (cs);

  g->dragging = NOWHERE;
  g->temp = NULL;
  g->status = 0;
  g->last_mouse_pos =
  g->last_button1_pressed_pos = -1;
  g->last_hit = NOWHERE;
  dt_pthread_mutex_init (&g->lock, NULL);
  g->node_index = 0;

  module->widget = gtk_box_new(GTK_ORIENTATION_VERTICAL, 0);
  dt_gui_add_help_link(module->widget, dt_get_help_url(module->op));

  GtkWidget *hbox = gtk_box_new(GTK_ORIENTATION_HORIZONTAL, 0);
  gtk_widget_set_tooltip_text(hbox, _("use a tool to add warps.\nright-click to remove a warp."));
  gtk_box_pack_start(GTK_BOX(module->widget), hbox, TRUE, TRUE, 0);

  gtk_box_pack_start(GTK_BOX(hbox), gtk_label_new (_("warps|nodes count:")), FALSE, TRUE, 0);
  g->label = GTK_LABEL(gtk_label_new ("-"));
  gtk_box_pack_start (GTK_BOX(hbox), GTK_WIDGET(g->label), FALSE, TRUE, 0);

  hbox = gtk_box_new(GTK_ORIENTATION_HORIZONTAL, 0);
  gtk_box_pack_start(GTK_BOX(module->widget), hbox, TRUE, TRUE, 0);

  g->btn_point_tool = GTK_TOGGLE_BUTTON(dtgtk_togglebutton_new(_liquify_cairo_paint_point_tool,
                                                               CPF_STYLE_FLAT|CPF_DO_NOT_USE_BORDER, NULL));
  g_signal_connect(G_OBJECT (g->btn_point_tool), "toggled", G_CALLBACK (btn_make_radio_callback), module);
  gtk_widget_set_tooltip_text(GTK_WIDGET(g->btn_point_tool), _("point tool: draw points"));
  gtk_toggle_button_set_active(g->btn_point_tool, 0);
  gtk_box_pack_start(GTK_BOX(hbox), GTK_WIDGET(g->btn_point_tool), FALSE, FALSE, 0);

  g->btn_line_tool = GTK_TOGGLE_BUTTON(dtgtk_togglebutton_new(_liquify_cairo_paint_line_tool,
                                                              CPF_STYLE_FLAT|CPF_DO_NOT_USE_BORDER, NULL));
  g_signal_connect(G_OBJECT (g->btn_line_tool), "toggled", G_CALLBACK (btn_make_radio_callback), module);
  gtk_widget_set_tooltip_text(GTK_WIDGET(g->btn_line_tool), _("line tool: draw lines"));
  gtk_toggle_button_set_active(g->btn_line_tool, 0);
  gtk_box_pack_start(GTK_BOX(hbox), GTK_WIDGET(g->btn_line_tool), FALSE, FALSE, 0);

  g->btn_curve_tool = GTK_TOGGLE_BUTTON(dtgtk_togglebutton_new(_liquify_cairo_paint_curve_tool,
                                                               CPF_STYLE_FLAT|CPF_DO_NOT_USE_BORDER, NULL));
  g_signal_connect(G_OBJECT (g->btn_curve_tool), "toggled", G_CALLBACK (btn_make_radio_callback), module);
  gtk_widget_set_tooltip_text(GTK_WIDGET(g->btn_curve_tool), _("curve tool: draw curves"));
  gtk_toggle_button_set_active(g->btn_curve_tool, 0);
  gtk_box_pack_start(GTK_BOX(hbox), GTK_WIDGET(g->btn_curve_tool), FALSE, FALSE, 0);

  g->btn_node_tool = GTK_TOGGLE_BUTTON(dtgtk_togglebutton_new(_liquify_cairo_paint_node_tool,
                                                              CPF_STYLE_FLAT|CPF_DO_NOT_USE_BORDER, NULL));
  g_signal_connect(G_OBJECT(g->btn_node_tool), "toggled", G_CALLBACK (btn_make_radio_callback), module);
  gtk_widget_set_tooltip_text(GTK_WIDGET(g->btn_node_tool), _("node tool: edit, add and delete nodes"));
  gtk_toggle_button_set_active(g->btn_node_tool, 0);
  gtk_box_pack_start(GTK_BOX(hbox), GTK_WIDGET(g->btn_node_tool), FALSE, FALSE, 0);

  dt_liquify_layers[DT_LIQUIFY_LAYER_PATH].hint           = _("ctrl+click: add node - right click: remove path\n"
                                                              "ctrl+alt+click: toggle line/curve");
  dt_liquify_layers[DT_LIQUIFY_LAYER_CENTERPOINT].hint    = _("click and drag to move - click: show/hide feathering controls\n"
                                                              "ctrl+click: autosmooth, cusp, smooth, symmetrical"
                                                              " - right click to remove");
  dt_liquify_layers[DT_LIQUIFY_LAYER_CTRLPOINT1].hint     = _("drag to change shape of path");
  dt_liquify_layers[DT_LIQUIFY_LAYER_CTRLPOINT2].hint     = _("drag to change shape of path");
  dt_liquify_layers[DT_LIQUIFY_LAYER_RADIUSPOINT].hint    = _("drag to adjust warp radius");
  dt_liquify_layers[DT_LIQUIFY_LAYER_HARDNESSPOINT1].hint = _("drag to adjust hardness (center)");
  dt_liquify_layers[DT_LIQUIFY_LAYER_HARDNESSPOINT2].hint = _("drag to adjust hardness (feather)");
  dt_liquify_layers[DT_LIQUIFY_LAYER_STRENGTHPOINT].hint  = _("drag to adjust warp strength\n"
                                                              "ctrl+click: linear, grow, and shrink");
}

void gui_cleanup (dt_iop_module_t *module)
{
  dt_iop_liquify_gui_data_t *g = (dt_iop_liquify_gui_data_t *) module->gui_data;
  if (g)
  {
    cairo_destroy (g->fake_cr);
    dt_pthread_mutex_destroy (&g->lock);
    free (g);
  }
  module->gui_data = NULL;
}

void init_key_accels (dt_iop_module_so_t *module)
{
  dt_accel_register_iop (module, FALSE, NC_("accel", "point tool"),     0, 0);
  dt_accel_register_iop (module, FALSE, NC_("accel", "line tool"),      0, 0);
  dt_accel_register_iop (module, FALSE, NC_("accel", "curve tool"),     0, 0);
  dt_accel_register_iop (module, FALSE, NC_("accel", "node tool"),      0, 0);
}

void connect_key_accels (dt_iop_module_t *module)
{
  const dt_iop_liquify_gui_data_t *g = (dt_iop_liquify_gui_data_t *) module->gui_data;

  dt_accel_connect_button_iop (module, "point tool",    GTK_WIDGET (g->btn_point_tool));
  dt_accel_connect_button_iop (module, "line tool",     GTK_WIDGET (g->btn_line_tool));
  dt_accel_connect_button_iop (module, "curve tool",    GTK_WIDGET (g->btn_curve_tool));
  dt_accel_connect_button_iop (module, "node tool",     GTK_WIDGET (g->btn_node_tool));
}

// defgroup Button paint functions

#define PREAMBLE                                        \
  cairo_save (cr);                                      \
  const gint s = MIN (w, h);                            \
  cairo_translate (cr, x + (w / 2.0) - (s / 2.0),       \
                   y + (h / 2.0) - (s / 2.0));          \
  cairo_scale (cr, s, s);                               \
  cairo_push_group (cr);                                \
  cairo_set_source_rgba (cr, 1.0, 1.0, 1.0, 1.0);       \
  cairo_set_line_cap (cr, CAIRO_LINE_CAP_ROUND);        \
  cairo_set_line_width (cr, 0.2);

#define POSTAMBLE                                               \
  cairo_pop_group_to_source (cr);                               \
  cairo_paint_with_alpha (cr, flags & CPF_ACTIVE ? 1.0 : 0.5);  \
  cairo_restore (cr);

static void _liquify_cairo_paint_point_tool (cairo_t *cr, const gint x, const gint y, const gint w, const gint h,
                                             const gint flags, void *data)
{
  PREAMBLE;
  cairo_new_sub_path (cr);
  cairo_arc (cr, 0.5, 0.5, 0.2, 0.0, 2 * DT_M_PI);
  cairo_fill (cr);
  POSTAMBLE;
}

static void _liquify_cairo_paint_line_tool (cairo_t *cr, const gint x, const gint y, const gint w, const gint h,
                                            const gint flags, void *data)
{
  PREAMBLE;
  cairo_move_to (cr, 0.1, 0.9);
  cairo_line_to (cr, 0.9, 0.1);
  cairo_stroke (cr);
  POSTAMBLE;
}

static void _liquify_cairo_paint_curve_tool (cairo_t *cr, const gint x, const gint y, const gint w, const gint h,
                                             const gint flags, void *data)
{
  PREAMBLE;
  cairo_move_to (cr, 0.1, 0.9);
  cairo_curve_to (cr, 0.1, 0.5, 0.5, 0.1, 0.9, 0.1);
  cairo_stroke (cr);
  POSTAMBLE;
}

static void _liquify_cairo_paint_node_tool (cairo_t *cr, const gint x, const gint y, const gint w, const gint h,
                                            const gint flags, void *data)
{
  PREAMBLE;
  const double dashed[] = {0.2, 0.2};
  cairo_set_dash (cr, dashed, 2, 0);
  cairo_set_line_width (cr, 0.1);

  cairo_arc (cr, 0.75, 0.75, 0.75, 2.8, 4.7124);
  cairo_stroke (cr);

  cairo_rectangle (cr, 0.2, 0.0, 0.4, 0.4);
  cairo_fill (cr);

  cairo_move_to (cr, 0.4,  0.2);
  cairo_line_to (cr, 0.5,  1.0);
  cairo_line_to (cr, 0.9,  0.7);
  cairo_close_path (cr);
  cairo_fill (cr);
  POSTAMBLE;
}

// modelines: These editor modelines have been set for all relevant files by tools/update_modelines.sh
// vim: shiftwidth=2 expandtab tabstop=2 cindent
// kate: tab-indents: off; indent-width 2; replace-tabs on; indent-mode cstyle; remove-trailing-spaces modified;<|MERGE_RESOLUTION|>--- conflicted
+++ resolved
@@ -2779,10 +2779,7 @@
   pzy += 0.5f;
   const float wd = darktable.develop->preview_pipe->backbuf_width;
   const float ht = darktable.develop->preview_pipe->backbuf_height;
-<<<<<<< HEAD
-  
-=======
->>>>>>> 27802155
+
   float pts[2] = { pzx * wd, pzy * ht };
   dt_dev_distort_backtransform_plus(darktable.develop, darktable.develop->preview_pipe,
                                     module->iop_order,DT_DEV_TRANSFORM_DIR_FORW_EXCL, pts, 1);
@@ -2792,11 +2789,8 @@
   const float ny = pts[1] / darktable.develop->preview_pipe->iheight;
 
   *scale = darktable.develop->preview_pipe->iscale * get_zoom_scale(module->dev);
-<<<<<<< HEAD
   *pt = (nx * darktable.develop->pipe->iwidth) + (ny * darktable.develop->pipe->iheight) * I;
-=======
-  *pt = (nx * darktable.develop->pipe->iwidth) +  (ny * darktable.develop->pipe->iheight) * I;
->>>>>>> 27802155
+
 }
 
 int mouse_moved (struct dt_iop_module_t *module,
