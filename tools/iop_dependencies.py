--- conflicted
+++ resolved
@@ -126,8 +126,6 @@
   gr.add_edge(('flip', 'liquify'))
   gr.add_edge(('flip', 'ashift'))
 
-<<<<<<< HEAD
-=======
   # clipping is a convolution operation and needs linear data to avoid messing-up edges
   # therefore needs to go before any curve, gamma or contrast operation
   gr.add_edge(('basecurve', 'clipping'))
@@ -136,7 +134,6 @@
   gr.add_edge(('graduatednd', 'clipping'))
   gr.add_edge(('colisa', 'clipping'))
 
->>>>>>> 2830c8b4
   # ashift wants a lens corrected image with straight lines.
   # therefore lens should come before and liquify should come after ashift
   gr.add_edge(('ashift', 'lens'))
